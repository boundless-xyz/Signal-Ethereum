--- conflicted
+++ resolved
@@ -50,11 +50,7 @@
 pub use consensus_state::*;
 #[cfg(feature = "host")]
 pub use input_builder::*;
-<<<<<<< HEAD
 pub use spec::*;
-use ssz_types::typenum::{U64, U131072};
-=======
->>>>>>> dbd9e4e9
 pub use state_patch::*;
 pub use state_reader::*;
 pub use threshold::*;
