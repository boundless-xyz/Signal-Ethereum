--- conflicted
+++ resolved
@@ -15,12 +15,8 @@
 use super::StateReader;
 use crate::{
     Checkpoint, ConsensusState, Epoch, PublicKey, RandaoMixIndex, Root, Slot, StatePatch,
-<<<<<<< HEAD
     VALIDATOR_LIST_TREE_DEPTH, VALIDATOR_TREE_DEPTH, ValidatorIndex, ValidatorInfo,
     get_total_balance,
-=======
-    ValidatorIndex, ValidatorInfo,
->>>>>>> dda06523
     guest_gindices::{
         activation_eligibility_epoch_gindex, activation_epoch_gindex,
         earliest_consolidation_epoch_gindex, earliest_exit_epoch_gindex, effective_balance_gindex,
