// Copyright 2025 RISC Zero, Inc.
//
// Licensed under the Apache License, Version 2.0 (the "License");
// you may not use this file except in compliance with the License.
// You may obtain a copy of the License at
//
//     http://www.apache.org/licenses/LICENSE-2.0
//
// Unless required by applicable law or agreed to in writing, software
// distributed under the License is distributed on an "AS IS" BASIS,
// WITHOUT WARRANTIES OR CONDITIONS OF ANY KIND, either express or implied.
// See the License for the specific language governing permissions and
// limitations under the License.

use crate::{
    AttestationData, Checkpoint, CommitteeCache, Epoch, Input, Link, ShuffleData, StateReader,
    StateTransitionError, ValidatorIndex, ValidatorInfo, committee_cache,
    consensus_state::ConsensusState, ensure, get_attesting_indices, get_total_balance,
    threshold::threshold,
};
use beacon_types::{AggregateSignature, Attestation, Domain, EthSpec, SignedRoot};
use itertools::Itertools;
use safe_arith::{ArithError, SafeArith};
use std::collections::BTreeMap;
use tracing::{debug, info, trace};

#[derive(thiserror::Error, Debug, PartialEq)]
pub enum VerifyError {
    #[error("Invalid attestation: {0}")]
    InvalidAttestation(&'static str),
    #[error("Invalid finalization: {0}")]
    InvalidFinalization(Checkpoint),
    #[error("Invalid state transition")]
    StateTransition(#[from] StateTransitionError),
    #[error(
        "Attesting balance not met: {attesting_balance} < {threshold} (lookahead: {lookahead})"
    )]
    ThresholdNotMet {
        lookahead: u64,
        attesting_balance: u64,
        threshold: u64,
    },
    #[error("Committee cache error")]
    CommitteeCacheError(#[from] committee_cache::Error),
    #[error("State reader error: {0}")]
    StateReaderError(String),
    #[error("Missing validator for index: {0}")]
    MissingValidatorInfo(ValidatorIndex),
    #[error("{0:?}")]
    LighthouseTypes(beacon_types::Error),
    #[error("Arithmetic error: {0:?}")]
    ArithError(ArithError),
}

impl From<ArithError> for VerifyError {
    fn from(e: ArithError) -> Self {
        VerifyError::ArithError(e)
    }
}

/// Verifies a batch of attestations to advance the consensus state.
///
/// This function processes the given attestations. For each corresponding superiority link it
/// updates the consensus state until a new finalization is reached.
///
/// # Preconditions
///
/// The `input.attestations` are expected to be sorted by `(attestation.data.source, attestation.data.target)`.
pub fn verify<S: StateReader>(
    state_reader: &S,
    input: Input<S::Spec>,
) -> Result<ConsensusState, VerifyError> {
    let trusted_checkpoint = input.consensus_state.finalized_checkpoint;
    let Input {
        mut consensus_state,
        attestations,
    } = input;

<<<<<<< HEAD
    let trusted_checkpoint = state.finalized_checkpoint;

    let mut validator_cache: BTreeMap<Epoch, BTreeMap<ValidatorIndex, &ValidatorInfo>> =
        BTreeMap::new();

    let mut committee_caches: BTreeMap<Epoch, CommitteeCache<S::Spec>> = BTreeMap::new();
    for (link, attestations) in link.iter().zip(attestations.into_iter()) {
        let attesting_balance: u64 = attestations
            .into_iter()
            .filter(|a| {
                a.data().source == link.source.into() && a.data().target == link.target.into()
            })
            .map(|attestation| {
                let data = &attestation.data();
                debug!("Processing attestation: {:?}", data);

                assert_eq!(data.index, 0);

                let attestation_epoch = data.target.epoch;

                let committee_cache =
                    committee_caches
                        .entry(attestation_epoch)
                        .or_insert_with(|| {
                            get_shufflings_for_epoch(state_reader, attestation_epoch).unwrap()
                        });

                let attesting_indices = get_attesting_indices(&attestation, committee_cache)?;

                let state_validators =
                    validator_cache.entry(attestation_epoch).or_insert_with(|| {
                        state_reader
                            .active_validators(attestation_epoch)
                            .map_err(|e| VerifyError::StateReaderError(e.to_string()))
                            .unwrap()
                            .collect()
                    });

                let unslashed_attesting_validators = attesting_indices
                    .iter()
                    .map(|i| {
                        state_validators
                            .get(i)
                            .ok_or(VerifyError::MissingValidatorInfo(*i))
                    })
                    .filter(|v| v.as_ref().is_ok_and(|v| !v.slashed))
                    .collect::<Result<Vec<_>, _>>()?;

                let attesting_balance = unslashed_attesting_validators
                    .iter()
                    .fold(0u64, |acc, e| acc + e.effective_balance);

                ensure!(
                    is_valid_indexed_attestation(
                        state_reader,
                        unslashed_attesting_validators.into_iter(),
                        data,
                        attestation.signature(),
                    )?,
                    VerifyError::InvalidAttestation("Invalid indexed attestation".to_string(),)
                );

                Ok(attesting_balance)
            })
            .sum::<Result<u64, VerifyError>>()?;

        let total_active_balance = state_reader
            .get_total_active_balance(link.target.epoch())
            .map_err(|e| VerifyError::StateReaderError(e.to_string()))?;
=======
    // group attestations by their corresponding link
    for (link, attestations) in &attestations
        .iter()
        .chunk_by(|a| (&a.data().source, &a.data().target))
    {
        // we must not process more than one new finalization
        ensure!(
            consensus_state.finalized_checkpoint == trusted_checkpoint,
            VerifyError::InvalidFinalization(consensus_state.finalized_checkpoint)
        );

        let link = Link {
            source: (*link.0).into(),
            target: (*link.1).into(),
        };
        info!("Processing attestations for {}", link);

        // compute all committees for the target epoch
        let active_validators: BTreeMap<_, _> = state_reader
            .active_validators(link.target.epoch())
            .map_err(|e| VerifyError::StateReaderError(e.to_string()))?
            .collect();
        let committees = compute_committees(state_reader, &active_validators, link.target.epoch())?;

        let mut attesting_balance = 0u64;
        for attestation in attestations {
            let balance =
                process_attestation(state_reader, &active_validators, &committees, attestation)?;
            attesting_balance.safe_add_assign(balance)?;
        }

        let total_active_balance =
            get_total_balance(state_reader.chain_spec(), active_validators.values())?;
        trace!(
            attesting_balance,
            total_active_balance, "Attestations processed"
        );
>>>>>>> e30186b1

        // In the worst case attestations can arrive one epoch after their target and because we don't have information about which epoch they belong to in the chain
        // (if any) we need to assume the worst case
        // TODO: Fix
        let lookahead = link.target.epoch() + 1 - consensus_state.finalized_checkpoint.epoch();
        let threshold = threshold(lookahead.as_u64(), total_active_balance);

        ensure!(
            attesting_balance >= threshold,
            VerifyError::ThresholdNotMet {
                lookahead: lookahead.as_u64(),
                attesting_balance,
                threshold,
            }
        );

        consensus_state = consensus_state.state_transition(&link)?;
        // the new state should always be consistent
        assert!(consensus_state.is_consistent());
    }

    // we must process exactly one finalization
    ensure!(
        consensus_state.finalized_checkpoint != trusted_checkpoint,
        VerifyError::InvalidFinalization(consensus_state.finalized_checkpoint)
    );

    Ok(consensus_state)
}

fn process_attestation<S: StateReader, E: EthSpec>(
    state: &S,
    active_validators: &BTreeMap<ValidatorIndex, &ValidatorInfo>,
    committees: &CommitteeCache<E>,
    attestation: &Attestation<E>,
) -> Result<u64, VerifyError> {
    let attesting_indices = get_attesting_indices(attestation, committees)?;
    let attesting_validators = attesting_indices
        .iter()
        .map(|i| {
            active_validators
                .get(i)
                .ok_or(VerifyError::MissingValidatorInfo(*i))
        })
        .collect::<Result<Vec<_>, _>>()?;

    let attesting_balance = get_total_balance(state.chain_spec(), &attesting_validators)?;

    // verify signature
    ensure!(
        is_valid_indexed_attestation(
            state,
            attesting_validators,
            attestation.data(),
            attestation.signature(),
        )?,
        VerifyError::InvalidAttestation("Invalid signature")
    );

    Ok(attesting_balance)
}

/// Checks if given indexed attestation is not empty and has a valid aggregate signature.
fn is_valid_indexed_attestation<'a, S: StateReader>(
    state_reader: &S,
    attesting_validators: impl IntoIterator<Item = &'a &'a ValidatorInfo>,
    data: &AttestationData,
    signature: &AggregateSignature,
) -> Result<bool, VerifyError> {
    let pubkeys = attesting_validators
        .into_iter()
        .map(|validator| &validator.pubkey)
        .collect::<Vec<_>>();
    if pubkeys.is_empty() {
        return Err(VerifyError::InvalidAttestation("Empty attestation"));
    }

    let domain = state_reader.chain_spec().get_domain(
        data.target.epoch,
        Domain::BeaconAttester,
        &state_reader
            .fork(data.target.epoch)
            .map_err(|e| VerifyError::StateReaderError(e.to_string()))?,
        state_reader
            .genesis_validators_root()
            .map_err(|e| VerifyError::StateReaderError(e.to_string()))?,
    );
    let signing_root = data.signing_root(domain);
    debug!(
        num_pubkeys = pubkeys.len(),
        "Verifying attestation signature"
    );

    Ok(signature.eth_fast_aggregate_verify(signing_root, &pubkeys))
}

/// Return all the committees for the given epoch.
fn compute_committees<S: StateReader>(
    state_reader: &S,
    active_validators: &BTreeMap<ValidatorIndex, &ValidatorInfo>,
    epoch: Epoch,
) -> Result<CommitteeCache<S::Spec>, VerifyError> {
    let spec = state_reader.chain_spec();

    let domain = spec.get_domain_constant(Domain::BeaconAttester);
    let seed = state_reader
        .get_seed(epoch, domain.to_le_bytes().into())
        .map_err(|e| VerifyError::StateReaderError(e.to_string()))?;
    let indices: Vec<_> = active_validators.keys().copied().collect();
    let committees_per_slot = S::Spec::get_committee_count_per_slot(indices.len(), spec)
        .map_err(VerifyError::LighthouseTypes)?;

    let committee_cache = CommitteeCache::initialized(
        spec,
        ShuffleData {
            seed,
            indices,
            committees_per_slot,
        },
        epoch,
    )?;

    Ok(committee_cache)
}<|MERGE_RESOLUTION|>--- conflicted
+++ resolved
@@ -76,77 +76,6 @@
         attestations,
     } = input;
 
-<<<<<<< HEAD
-    let trusted_checkpoint = state.finalized_checkpoint;
-
-    let mut validator_cache: BTreeMap<Epoch, BTreeMap<ValidatorIndex, &ValidatorInfo>> =
-        BTreeMap::new();
-
-    let mut committee_caches: BTreeMap<Epoch, CommitteeCache<S::Spec>> = BTreeMap::new();
-    for (link, attestations) in link.iter().zip(attestations.into_iter()) {
-        let attesting_balance: u64 = attestations
-            .into_iter()
-            .filter(|a| {
-                a.data().source == link.source.into() && a.data().target == link.target.into()
-            })
-            .map(|attestation| {
-                let data = &attestation.data();
-                debug!("Processing attestation: {:?}", data);
-
-                assert_eq!(data.index, 0);
-
-                let attestation_epoch = data.target.epoch;
-
-                let committee_cache =
-                    committee_caches
-                        .entry(attestation_epoch)
-                        .or_insert_with(|| {
-                            get_shufflings_for_epoch(state_reader, attestation_epoch).unwrap()
-                        });
-
-                let attesting_indices = get_attesting_indices(&attestation, committee_cache)?;
-
-                let state_validators =
-                    validator_cache.entry(attestation_epoch).or_insert_with(|| {
-                        state_reader
-                            .active_validators(attestation_epoch)
-                            .map_err(|e| VerifyError::StateReaderError(e.to_string()))
-                            .unwrap()
-                            .collect()
-                    });
-
-                let unslashed_attesting_validators = attesting_indices
-                    .iter()
-                    .map(|i| {
-                        state_validators
-                            .get(i)
-                            .ok_or(VerifyError::MissingValidatorInfo(*i))
-                    })
-                    .filter(|v| v.as_ref().is_ok_and(|v| !v.slashed))
-                    .collect::<Result<Vec<_>, _>>()?;
-
-                let attesting_balance = unslashed_attesting_validators
-                    .iter()
-                    .fold(0u64, |acc, e| acc + e.effective_balance);
-
-                ensure!(
-                    is_valid_indexed_attestation(
-                        state_reader,
-                        unslashed_attesting_validators.into_iter(),
-                        data,
-                        attestation.signature(),
-                    )?,
-                    VerifyError::InvalidAttestation("Invalid indexed attestation".to_string(),)
-                );
-
-                Ok(attesting_balance)
-            })
-            .sum::<Result<u64, VerifyError>>()?;
-
-        let total_active_balance = state_reader
-            .get_total_active_balance(link.target.epoch())
-            .map_err(|e| VerifyError::StateReaderError(e.to_string()))?;
-=======
     // group attestations by their corresponding link
     for (link, attestations) in &attestations
         .iter()
@@ -180,11 +109,10 @@
 
         let total_active_balance =
             get_total_balance(state_reader.chain_spec(), active_validators.values())?;
-        trace!(
+        debug!(
             attesting_balance,
             total_active_balance, "Attestations processed"
         );
->>>>>>> e30186b1
 
         // In the worst case attestations can arrive one epoch after their target and because we don't have information about which epoch they belong to in the chain
         // (if any) we need to assume the worst case
@@ -227,40 +155,46 @@
         .map(|i| {
             active_validators
                 .get(i)
+                .copied()
                 .ok_or(VerifyError::MissingValidatorInfo(*i))
         })
         .collect::<Result<Vec<_>, _>>()?;
-
-    let attesting_balance = get_total_balance(state.chain_spec(), &attesting_validators)?;
 
     // verify signature
     ensure!(
         is_valid_indexed_attestation(
             state,
-            attesting_validators,
+            &attesting_validators,
             attestation.data(),
             attestation.signature(),
         )?,
         VerifyError::InvalidAttestation("Invalid signature")
     );
 
-    Ok(attesting_balance)
+    // sum up the effective balance of all validators who have not been slashed
+    let target_balance = get_total_balance(
+        state.chain_spec(),
+        attesting_validators.iter().filter(|v| !v.slashed),
+    )?;
+
+    Ok(target_balance)
 }
 
 /// Checks if given indexed attestation is not empty and has a valid aggregate signature.
 fn is_valid_indexed_attestation<'a, S: StateReader>(
     state_reader: &S,
-    attesting_validators: impl IntoIterator<Item = &'a &'a ValidatorInfo>,
+    attesting_validators: &[&ValidatorInfo],
     data: &AttestationData,
     signature: &AggregateSignature,
 ) -> Result<bool, VerifyError> {
+    if attesting_validators.is_empty() {
+        return Err(VerifyError::InvalidAttestation("Empty attestation"));
+    }
+
     let pubkeys = attesting_validators
         .into_iter()
         .map(|validator| &validator.pubkey)
         .collect::<Vec<_>>();
-    if pubkeys.is_empty() {
-        return Err(VerifyError::InvalidAttestation("Empty attestation"));
-    }
 
     let domain = state_reader.chain_spec().get_domain(
         data.target.epoch,
@@ -273,7 +207,7 @@
             .map_err(|e| VerifyError::StateReaderError(e.to_string()))?,
     );
     let signing_root = data.signing_root(domain);
-    debug!(
+    trace!(
         num_pubkeys = pubkeys.len(),
         "Verifying attestation signature"
     );
