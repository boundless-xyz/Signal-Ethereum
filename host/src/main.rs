--- conflicted
+++ resolved
@@ -203,7 +203,7 @@
     info!("Running Sync in mode: {mode}");
 
     let logfile = log_path.map(|path| {
-        fs::create_dir_all(&path.parent().unwrap()).expect("Failed to create log directory");
+        fs::create_dir_all(path.parent().unwrap()).expect("Failed to create log directory");
         let file = File::create(&path).expect("Failed to create log file");
         info!("Logging sync progress to: {}", path.display());
         file
@@ -211,13 +211,13 @@
 
     let mut consensus_state = beacon_client.get_consensus_state(start_slot).await?;
     info!("Initial Consensus State: {:#?}", consensus_state);
-    let sr = HostStateReader::<PersistentApiStateProvider<E>>::new(provider.clone().into());
+    let sr = HostStateReader::<PersistentApiStateProvider<E>>::new(provider.clone());
 
     let input_builder = InputBuilder::new(beacon_client.clone());
 
     loop {
         let (input, expected_state) = input_builder
-            .build(consensus_state.finalized_checkpoint.clone())
+            .build(consensus_state.finalized_checkpoint)
             .await?;
         tracing::debug!("Input: {:?}", input);
         let msg = match run_verify(mode, &sr, input.clone()) {
@@ -257,13 +257,7 @@
 
     if mode == ExecMode::Ssz || mode == ExecMode::R0vm {
         let state_input = reader.to_input();
-        let ssz_reader = state_input
-            .clone()
-<<<<<<< HEAD
-            .into_state_reader(&GuestContext, &input.state)?;
-=======
-            .into_state_reader(input.state.finalized_checkpoint)?;
->>>>>>> ada2d245
+        let ssz_reader = state_input.clone().into_state_reader(&input.state)?;
         let ssz_consensus_state =
             verify(&AssertStateReader::new(&ssz_reader, &reader), input.clone()).unwrap(); // will panic if verification fails
         info!("Ssz Verification Success!");
@@ -288,13 +282,13 @@
     input: Input<E>,
 ) -> Vec<u8> {
     info!("Executing guest program");
-    let ssz_reader = bincode::serialize(&state_input).unwrap();
-    info!("Serialized SszStateReader: {} bytes", ssz_reader.len());
+    let state_input = bincode::serialize(&state_input).unwrap();
+    info!("Serialized SszStateReader: {} bytes", state_input.len());
     let input = bincode::serialize(&input).unwrap();
     info!("Serialized Input: {} bytes", input.len());
-    info!("Total Input: {} bytes", ssz_reader.len() + input.len());
+    info!("Total Input: {} bytes", state_input.len() + input.len());
     let env = ExecutorEnv::builder()
-        .write_frame(&ssz_reader)
+        .write_frame(&state_input)
         .write_frame(&input)
         .build()
         .unwrap();
