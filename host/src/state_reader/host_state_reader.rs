--- conflicted
+++ resolved
@@ -57,18 +57,16 @@
 pub struct HostStateReader<P> {
     spec: ChainSpec,
     provider: P,
-    validator_cache: FrozenMap<(Epoch, Epoch), Vec<(ValidatorIndex, ValidatorInfo)>>,
-    trusted_epoch: Epoch,
+    validator_cache: FrozenMap<Epoch, Vec<(ValidatorIndex, ValidatorInfo)>>,
 }
 
 impl<P: StateProvider> HostStateReader<P> {
     #[must_use]
-    pub fn new(spec: ChainSpec, provider: P, trusted_epoch: Epoch) -> Self {
+    pub fn new(spec: ChainSpec, provider: P) -> Self {
         Self {
             spec,
             provider,
             validator_cache: Default::default(),
-            trusted_epoch,
         }
     }
 
@@ -77,24 +75,15 @@
         &self.provider
     }
 
-    pub fn set_trusted_epoch(&mut self, epoch: Epoch) {
-        debug!("Setting trusted epoch to {epoch}");
-        self.trusted_epoch = epoch;
-    }
-
     fn state(&self, epoch: Epoch) -> Result<StateRef, StateProviderError> {
         self.provider.state_at_epoch(epoch)
     }
 }
 
 impl<E: EthSpec> HostStateReader<CacheStateProvider<FileProvider<E>>> {
-    pub fn new_with_dir(
-        spec: ChainSpec,
-        dir: impl Into<PathBuf>,
-        trusted_epoch: Epoch,
-    ) -> Result<Self, HostReaderError> {
+    pub fn new_with_dir(spec: ChainSpec, dir: impl Into<PathBuf>) -> Result<Self, HostReaderError> {
         let provider = CacheStateProvider::new(FileProvider::new(dir)?);
-        Ok(Self::new(spec, provider, trusted_epoch))
+        Ok(Self::new(spec, provider))
     }
 }
 
@@ -133,33 +122,22 @@
     ) -> Result<impl Iterator<Item = (ValidatorIndex, &ValidatorInfo)>, Self::Error> {
         trace!("HostStateReader::active_validators({epoch})");
 
-        let iter = match self.validator_cache.get(&(self.trusted_epoch, epoch)) {
+        let iter = match self.validator_cache.get(&epoch) {
             Some(validators) => validators.iter(),
             None => {
-                let trusted_state = self.state(self.trusted_epoch)?;
-                let state = self.state(epoch)?;
+                let beacon_state = self.state(epoch)?;
 
-                debug!(
-                    "Caching validators active at epoch {epoch} using data from trusted epoch {}",
-                    self.trusted_epoch
-                );
-                let validators: Vec<_> = state
+                debug!("Caching validators for epoch {epoch}");
+                let validators: Vec<_> = beacon_state
                     .validators()
                     .par_iter()
                     .enumerate()
-<<<<<<< HEAD
-                    .filter(move |(_, validator)| is_active_validator(validator, epoch.into())) // use the future state to determine active status
-                    .map(move |(idx, _)| (idx, to_validator_info(&trusted_state.validators()[idx]))) // use the trusted state for validator info
-=======
                     .filter(move |(_, validator)| is_active_validator(validator, epoch.as_u64()))
                     .map(move |(idx, validator)| (idx, to_validator_info(validator)))
->>>>>>> 1d9a83a7
                     .collect();
                 debug!("Active validators: {}", validators.len());
 
-                self.validator_cache
-                    .insert((self.trusted_epoch, epoch), validators)
-                    .iter()
+                self.validator_cache.insert(epoch, validators).iter()
             }
         };
 
