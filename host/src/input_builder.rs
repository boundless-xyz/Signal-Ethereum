// Copyright 2025 RISC Zero, Inc.
//
// Licensed under the Apache License, Version 2.0 (the "License");
// you may not use this file except in compliance with the License.
// You may obtain a copy of the License at
//
//     http://www.apache.org/licenses/LICENSE-2.0
//
// Unless required by applicable law or agreed to in writing, software
// distributed under the License is distributed on an "AS IS" BASIS,
// WITHOUT WARRANTIES OR CONDITIONS OF ANY KIND, either express or implied.
// See the License for the specific language governing permissions and
// limitations under the License.

use crate::conv_attestation;
use beacon_types::EthSpec;
use ethereum_consensus::{electra::mainnet::SignedBeaconBlockHeader, types::mainnet::BeaconBlock};
use std::collections::{BTreeMap, HashMap};
use std::fmt::Display;
use tracing::debug;
<<<<<<< HEAD
use z_core::{
    Attestation, Checkpoint, Config, ConsensusState, Epoch, Input, Link, StateReader,
    compute_committees, ensure, get_total_balance, process_attestation,
};
=======
use z_core::{Attestation, Checkpoint, ConsensusError, ConsensusState, Epoch, Input, Link, ensure};
>>>>>>> 1d9a83a7

/// A trait to abstract reading data from an instance of a beacon chain
/// This could be an RPC to a node or something else (e.g. test harness)
pub trait ChainReader {
    #[allow(async_fn_in_trait)]
    async fn get_block_header(
        &self,
        block_id: impl Display,
    ) -> Result<Option<SignedBeaconBlockHeader>, anyhow::Error>;

    #[allow(async_fn_in_trait)]
    async fn get_block(&self, block_id: impl Display)
    -> Result<Option<BeaconBlock>, anyhow::Error>;

    #[allow(async_fn_in_trait)]
    async fn get_consensus_state(
        &self,
        state_id: impl Display,
    ) -> Result<ConsensusState, anyhow::Error>;
}

#[derive(thiserror::Error, Debug)]
pub enum InputBuilderError {
    #[error("Unsupported block version")]
    UnsupportedBlockVersion,
    #[error("Trusted checkpoint is not valid")]
    InvalidTrustedCheckpoint,
    #[error("Consensus error")]
    ConsensusError(#[from] ConsensusError),
    #[error("Chain reader error")]
    ChainReader(#[from] anyhow::Error),
    #[error("Error in called verify method")]
    VerifyError(#[from] z_core::VerifyError),
    #[error("Arithmetic error: {0:?}")]
    ArithError(safe_arith::ArithError),
    #[error("State reader error: {0}")]
    StateReader(String),
}

impl From<safe_arith::ArithError> for InputBuilderError {
    fn from(e: safe_arith::ArithError) -> Self {
        InputBuilderError::ArithError(e)
    }
}

pub struct InputBuilder<'a, E, CR, SR> {
    chain_reader: &'a CR,
    state_reader: &'a SR,
    _phantom: std::marker::PhantomData<E>,
}

impl<'a, E: EthSpec, CR: ChainReader, SR: StateReader<Spec = E>> InputBuilder<'a, E, CR, SR> {
    pub fn new(chain_reader: &'a CR, state_reader: &'a SR) -> Self {
        Self {
            chain_reader,
            state_reader,
            _phantom: std::marker::PhantomData,
        }
    }

    /// Given the current Checkpoint, query a beacon node to build an input that can be
    /// used to evolve the consensus state at this checkpoint to a new consensus state in the "best" way possible
    pub async fn build(
        &self,
        cfg: &Config,
        trusted_checkpoint: Checkpoint,
    ) -> Result<(Input<E>, ConsensusState), InputBuilderError> {
        // Find the first consensus state that confirms the finality of the trusted_checkpoint
        let finalization_epoch = self.find_finalization_epoch(trusted_checkpoint).await?;
        debug!(
            epoch = finalization_epoch.as_u64(),
            "Found state confirming trusted checkpoint"
        );

        let (state, next_state, links) = self
            .get_justifications_until_new_finality(finalization_epoch)
            .await?;
        assert_eq!(state.finalized_checkpoint(), trusted_checkpoint);
        debug!(
            num_justifications = links.len(),
            "Collected justifications until new finality"
        );

        // Concurrently fetch attestations for all required links.
        let attestations = self.collect_attestations_for_links(cfg, &links).await?;

        Ok((
            Input {
                consensus_state: state,
                attestations,
            },
            next_state,
        ))
    }

    async fn find_finalization_epoch(
        &self,
        trusted_checkpoint: Checkpoint,
    ) -> Result<Epoch, InputBuilderError> {
        /*
        // Sanity check: the node's head must recognize the trusted checkpoint as finalized.
        let head_state = self.chain_reader.get_consensus_state("head").await?;
        ensure!(
            head_state.finalized.epoch >= trusted_checkpoint.epoch,
            InputBuilderError::InvalidTrustedCheckpoint
        );
        */

        for epoch in trusted_checkpoint.epoch().as_u64() + 1.. {
            let slot = Epoch::from(epoch).start_slot(E::slots_per_epoch());
            let state = self.chain_reader.get_consensus_state(slot).await?;
            if state.finalized_checkpoint() == trusted_checkpoint {
                return Ok(epoch.into());
            }

            // if the trusted checkpoint has been skipped, it is invalid
            ensure!(
                state.finalized_checkpoint().epoch() < trusted_checkpoint.epoch(),
                InputBuilderError::InvalidTrustedCheckpoint
            );
        }

        unreachable!()
    }

    /// Starting from a given state, find all subsequent consensus_states that form a chain to the next finalized checkpoint.
    async fn get_justifications_until_new_finality(
        &self,
        start_epoch: Epoch,
    ) -> Result<(ConsensusState, ConsensusState, Vec<Link>), InputBuilderError> {
        let initial_state = self
            .chain_reader
            .get_consensus_state(start_epoch.start_slot(E::slots_per_epoch()))
            .await?;
        let initial_finalized_checkpoint = initial_state.finalized_checkpoint();

        let mut links = Vec::new();

        let mut prev_state = initial_state.clone();
        for epoch in (start_epoch.as_u64() + 1).. {
            let current_state = self
                .chain_reader
                .get_consensus_state(Epoch::from(epoch).start_slot(E::slots_per_epoch()))
                .await?;

            // add potential justification
            if let Some(link) = prev_state.transition_link(&current_state)? {
                links.push(link);
            }

            // If finality has advanced, we have collected all necessary states.
            if current_state.finalized_checkpoint() != initial_finalized_checkpoint {
                return Ok((initial_state, current_state, links));
            }

            prev_state = current_state;
        }

        unreachable!()
    }

    /// Gathers the attestations for links, looking at block in the range [start_slot, end_slot].
    async fn collect_attestations_for_links(
        &self,
        cfg: &Config,
        links: &[Link],
    ) -> Result<Vec<Attestation<E>>, InputBuilderError> {
        if links.is_empty() {
            return Ok(vec![]);
        }

        let min_epoch = links.iter().map(|l| l.target.epoch()).min().unwrap();
        let max_epoch = links.iter().map(|l| l.target.epoch()).max().unwrap();

        // The attestation must be no newer than MIN_ATTESTATION_INCLUSION_DELAY slots.
        // It is safe to ignore this and assume MIN_ATTESTATION_INCLUSION_DELAY = 0
        let start_slot = min_epoch * E::slots_per_epoch();
        // The attestation must be no older than SLOTS_PER_EPOCH slots.
        let end_slot = (max_epoch + 1) * E::slots_per_epoch();

        // 1. Fetch all blocks concurrently
        let block_futs =
            (start_slot.as_u64()..=end_slot.as_u64()).map(|slot| self.chain_reader.get_block(slot));
        let blocks = futures::future::try_join_all(block_futs).await?;

        // 2. Group attestations by link in a HashMap for efficient lookup
        let mut attestations_by_link = HashMap::<Link, Vec<Attestation<E>>>::new();
        for block in blocks.into_iter().flatten() {
            let body = match block.body() {
                ethereum_consensus::types::BeaconBlockBodyRef::Electra(body) => body,
                _ => return Err(InputBuilderError::UnsupportedBlockVersion),
            };
            for attestation in body.attestations.iter() {
                let attestation = conv_attestation(attestation.clone());
                let link = Link {
                    source: attestation.data().source.into(),
                    target: attestation.data().target.into(),
                };
                attestations_by_link
                    .entry(link)
                    .or_default()
                    .push(attestation);
            }
        }

        // 3. Assemble the final nested Vec in the correct order and take only as many as are required to meet the threshold requirement
        // compute all committees for the target epoch
        let mut result = Vec::new();
        for link in links {
            let link_attestations = attestations_by_link.remove(link).unwrap_or_default();
            result.extend(self.get_min_required_attestations(
                cfg,
                link.target.epoch(),
                link_attestations,
            )?);
        }

        Ok(result)
    }

    /// Given a target epoch and a list of attestations related to a single link, return only those
    /// that are required to meet the justification threshold for the link as set in the config.
    fn get_min_required_attestations(
        &self,
        cfg: &Config,
        target_epoch: Epoch,
        attestations: Vec<Attestation<E>>,
    ) -> Result<Vec<Attestation<E>>, InputBuilderError> {
        let active_validators: BTreeMap<_, _> = self
            .state_reader
            .active_validators(target_epoch)
            .map_err(|e| InputBuilderError::StateReader(e.to_string()))?
            .collect();

        let committees = compute_committees(self.state_reader, &active_validators, target_epoch)?;

        let total_active_balance =
            get_total_balance(self.state_reader.chain_spec(), active_validators.values())?;

        let rhs = total_active_balance as u128 * cfg.justification_threshold_factor as u128;

        let mut target_balance = 0u64;
        let mut result = Vec::new();
        for att in attestations {
            let lhs = target_balance as u128 * cfg.justification_threshold_quotient as u128;
            if lhs < rhs {
                target_balance +=
                    process_attestation(self.state_reader, &active_validators, &committees, &att)?;
                result.push(att);
            } else {
                break; // attesting balance is sufficient, no need to add more attestations
            }
        }
        Ok(result)
    }
}<|MERGE_RESOLUTION|>--- conflicted
+++ resolved
@@ -15,17 +15,13 @@
 use crate::conv_attestation;
 use beacon_types::EthSpec;
 use ethereum_consensus::{electra::mainnet::SignedBeaconBlockHeader, types::mainnet::BeaconBlock};
-use std::collections::{BTreeMap, HashMap};
+use std::collections::{BTreeMap, BTreeSet, HashMap};
 use std::fmt::Display;
 use tracing::debug;
-<<<<<<< HEAD
 use z_core::{
-    Attestation, Checkpoint, Config, ConsensusState, Epoch, Input, Link, StateReader,
-    compute_committees, ensure, get_total_balance, process_attestation,
+    Attestation, Checkpoint, Config, ConsensusError, ConsensusState, Epoch, Input, Link,
+    StateReader, compute_committees, ensure, get_total_balance, process_attestation,
 };
-=======
-use z_core::{Attestation, Checkpoint, ConsensusError, ConsensusState, Epoch, Input, Link, ensure};
->>>>>>> 1d9a83a7
 
 /// A trait to abstract reading data from an instance of a beacon chain
 /// This could be an RPC to a node or something else (e.g. test harness)
@@ -63,6 +59,8 @@
     ArithError(safe_arith::ArithError),
     #[error("State reader error: {0}")]
     StateReader(String),
+    #[error("Duplicate attestations from one-or-more validators detected")]
+    DuplicateAttesters,
 }
 
 impl From<safe_arith::ArithError> for InputBuilderError {
@@ -110,7 +108,9 @@
         );
 
         // Concurrently fetch attestations for all required links.
-        let attestations = self.collect_attestations_for_links(cfg, &links).await?;
+        let attestations = self
+            .collect_attestations_for_links(cfg, &links, trusted_checkpoint)
+            .await?;
 
         Ok((
             Input {
@@ -192,6 +192,7 @@
         &self,
         cfg: &Config,
         links: &[Link],
+        trusted_checkpoint: Checkpoint,
     ) -> Result<Vec<Attestation<E>>, InputBuilderError> {
         if links.is_empty() {
             return Ok(vec![]);
@@ -240,6 +241,7 @@
                 cfg,
                 link.target.epoch(),
                 link_attestations,
+                trusted_checkpoint,
             )?);
         }
 
@@ -253,27 +255,69 @@
         cfg: &Config,
         target_epoch: Epoch,
         attestations: Vec<Attestation<E>>,
+        trusted_checkpoint: Checkpoint,
     ) -> Result<Vec<Attestation<E>>, InputBuilderError> {
-        let active_validators: BTreeMap<_, _> = self
+        // We want to use active validators at the target epoch to compute which validators are participating
+        // but should use their balance/slashed status at the trusted checkpoint epoch.
+        // This is to ensure compatibility between the different state reader implementations
+        let mut active_validators: BTreeMap<_, _> = self
             .state_reader
             .active_validators(target_epoch)
             .map_err(|e| InputBuilderError::StateReader(e.to_string()))?
+            .map(|(idx, v)| (idx, v.clone()))
             .collect();
+
+        // Update effective_balance and slashed status from the trusted checkpoint epoch
+        for (idx, validator) in self
+            .state_reader
+            .active_validators(trusted_checkpoint.epoch())
+            .map_err(|e| InputBuilderError::StateReader(e.to_string()))?
+        {
+            if let Some(v) = active_validators.get_mut(&idx) {
+                v.effective_balance = validator.effective_balance;
+                v.slashed = validator.slashed;
+            }
+        }
+
+        // Prepare a reference map for committee computation
+        let active_validators: BTreeMap<_, _> =
+            active_validators.iter().map(|(k, v)| (*k, v)).collect();
 
         let committees = compute_committees(self.state_reader, &active_validators, target_epoch)?;
 
         let total_active_balance =
             get_total_balance(self.state_reader.chain_spec(), active_validators.values())?;
 
+        // the target balance must be sufficient for a new justification
         let rhs = total_active_balance as u128 * cfg.justification_threshold_factor as u128;
 
+        // Use a greedy search to build a set of attestations that can finalize. In future this could be replaced with
+        // a minimum subset sum if we really want to hit the absolute minimum. It isn't expected to make a huge difference though.
         let mut target_balance = 0u64;
         let mut result = Vec::new();
+        let mut all_attesting_indices = BTreeSet::new();
         for att in attestations {
             let lhs = target_balance as u128 * cfg.justification_threshold_quotient as u128;
             if lhs < rhs {
-                target_balance +=
+                let participating_indices =
                     process_attestation(self.state_reader, &active_validators, &committees, &att)?;
+
+                if !all_attesting_indices.is_disjoint(&participating_indices) {
+                    return Err(InputBuilderError::DuplicateAttesters);
+                }
+
+                all_attesting_indices.extend(participating_indices.iter().cloned());
+
+                let unslashed_participating_validators = participating_indices
+                    .iter()
+                    .map(|i| active_validators.get(i).unwrap())
+                    .filter(|v| !v.slashed);
+
+                target_balance += get_total_balance(
+                    self.state_reader.chain_spec(),
+                    unslashed_participating_validators,
+                )?;
+
                 result.push(att);
             } else {
                 break; // attesting balance is sufficient, no need to add more attestations
