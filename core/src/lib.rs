--- conflicted
+++ resolved
@@ -17,7 +17,7 @@
 
 use alloy_primitives::B256;
 use alloy_rlp::{Decodable, Encodable, RlpDecodable, RlpEncodable};
-use beacon_types::{EthSpec, PublicKey};
+use beacon_types::{ChainSpec, EthSpec, PublicKey};
 use core::fmt;
 use core::fmt::Display;
 use std::collections::HashMap;
@@ -110,61 +110,37 @@
     }
 }
 
-#[derive(Eq, PartialEq, Clone, Debug, serde::Serialize, serde::Deserialize)]
+#[derive(Eq, PartialEq, Clone, Debug)]
 pub struct ValidatorInfo {
-    #[serde(with = "crate::bls::pubkey")]
     pub pubkey: PublicKey,
     pub effective_balance: u64,
-    pub activation_eligibility_epoch: u64,
-    pub activation_epoch: u64,
-    pub exit_epoch: u64,
-}
-
-// TODO(willem): Move these to the context once we have decided how we want to do that
-<<<<<<< HEAD
-const FAR_FUTURE_EPOCH: u64 = Epoch::MAX;
-const MIN_PER_EPOCH_CHURN_LIMIT_ELECTRA: u64 = 128_000_000_000;
-const CHURN_LIMIT_QUOTIENT: u64 = 65_536;
-=======
-const FAR_FUTURE_EPOCH: u64 = u64::MAX;
-const MAX_SEED_LOOKAHEAD: u64 = 4;
->>>>>>> ada2d245
+    pub activation_eligibility_epoch: Epoch,
+    pub activation_epoch: Epoch,
+    pub exit_epoch: Epoch,
+}
 
 impl ValidatorInfo {
     /// Check if ``validator`` is eligible to be placed into the activation queue.
-    pub fn is_eligible_for_activation_queue(&self, ctx: &impl Ctx) -> bool {
-        self.activation_eligibility_epoch == FAR_FUTURE_EPOCH
-            && self.effective_balance >= ctx.min_activation_balance()
+    pub fn is_eligible_for_activation_queue(&self, spec: &ChainSpec) -> bool {
+        self.activation_eligibility_epoch == spec.far_future_epoch
+            && self.effective_balance >= spec.min_activation_balance
     }
 
     /// Check if the validator is eligible for activation with respect to the given state.
-    pub fn is_eligible_for_activation(&self, finalized_checkpoint_epoch: Epoch) -> bool {
+    pub fn is_eligible_for_activation(
+        &self,
+        spec: &ChainSpec,
+        finalized_checkpoint_epoch: Epoch,
+    ) -> bool {
         // placement in queue if finalized
         self.activation_eligibility_epoch <= finalized_checkpoint_epoch
             // has not yet been activated
-            && self.activation_epoch == FAR_FUTURE_EPOCH
+            && self.activation_epoch == spec.far_future_epoch
     }
 
     /// Checks if the validator is active at the given epoch given knowledge of the most recently finalized epoch
-<<<<<<< HEAD
     pub fn is_active_at(&self, epoch: Epoch) -> bool {
         self.activation_epoch <= epoch && epoch < self.exit_epoch
-=======
-    pub fn is_active_at(&self, latest_finalized: Epoch, epoch: Epoch) -> bool {
-        // Account for the case where the validator eligibility epoch has been finalized
-        let activation_epoch = if self.activation_epoch == FAR_FUTURE_EPOCH
-            && self.activation_eligibility_epoch <= latest_finalized.as_u64()
-        {
-            // Activation_epoch will be set to current_epoch + 1 + MAX_SEED_LOOKAHEAD
-            // while processing the epoch immediately after the activation eligibility epoch
-            // was finalized. That is where the extra 1 epoch comes from.
-            self.activation_eligibility_epoch + 2 + MAX_SEED_LOOKAHEAD
-        } else {
-            self.activation_epoch
-        };
-
-        activation_epoch <= epoch.into() && epoch < self.exit_epoch
->>>>>>> ada2d245
     }
 }
 
@@ -174,9 +150,9 @@
         Self {
             pubkey: PublicKey::deserialize(&v.public_key).unwrap(),
             effective_balance: v.effective_balance,
-            activation_epoch: v.activation_epoch,
-            activation_eligibility_epoch: v.activation_eligibility_epoch,
-            exit_epoch: v.exit_epoch,
+            activation_epoch: v.activation_epoch.into(),
+            activation_eligibility_epoch: v.activation_eligibility_epoch.into(),
+            exit_epoch: v.exit_epoch.into(),
         }
     }
 }
@@ -187,9 +163,9 @@
         Self {
             pubkey: v.pubkey.decompress().expect("fail to decompress pub key"),
             effective_balance: v.effective_balance,
-            activation_epoch: v.activation_epoch.into(),
-            activation_eligibility_epoch: v.activation_eligibility_epoch.into(),
-            exit_epoch: v.exit_epoch.into(),
+            activation_epoch: v.activation_epoch,
+            activation_eligibility_epoch: v.activation_eligibility_epoch,
+            exit_epoch: v.exit_epoch,
         }
     }
 }
