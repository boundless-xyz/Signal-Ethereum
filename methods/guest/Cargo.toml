[package]
name = "beacon_guest"
version = "0.1.0"
edition = "2021"

[workspace]

[profile.release]
codegen-units = 1
lto = "fat"

[dependencies]
<<<<<<< HEAD
# risc0-zkvm = { version = "^2.0.2",  features = ["std", "unstable" ] }
# risc0-zkvm-platform = { version = "^2.0.2", features = ["sys-getenv"] }
risc0-zkvm = { git = "https://github.com/risc0/risc0", branch = "main", features = ["std", "unstable" ] }
risc0-zkvm-platform = { git = "https://github.com/risc0/risc0", branch = "main", features = ["sys-getenv"] }
=======
risc0-zkvm = { version = "^2.0.2", features = ["std", "unstable"] }
risc0-zkvm-platform = { version = "^2.0.2", features = ["sys-getenv"] }
# risc0-zkvm = { path = "../../../risc0/risc0/zkvm", features = ["std", "unstable" ] }
# risc0-zkvm-platform = { path = "../../../risc0/risc0/zkvm/platform", features = ["sys-getenv"] }
>>>>>>> 8c7db385
z-core = { path = "../../core", default-features = false }
bincode = { version = "1.3" }
blst = { version = "0.3.14", default-features = false, features = ["no-threads"] }
tracing-subscriber = { version = "0.3", default-features = false, features = ["env-filter", "std", "fmt"] }


[patch."https://github.com/willemolding/ssz-rs"]
# ssz_rs = { path = "../../../ssz-rs/ssz-rs" }
ssz_rs = { git = "https://github.com/ec2/ssz-rs", rev = "86be2a71c2bd4d5b454a8e86b83af1effd1e14d8" }


[patch.crates-io]
blst = { git = "https://github.com/risc0/blst.git", rev = "60c832d37f239e1b3e832fb1ad5af25c3611a25f" }
crypto-bigint = { git = "https://github.com/risc0/RustCrypto-crypto-bigint", tag = "v0.5.5-risczero.0" }
sha2 = { git = "https://github.com/risc0/RustCrypto-hashes", tag = "sha2-v0.10.8-risczero.0" }
k256 = { git = "https://github.com/risc0/RustCrypto-elliptic-curves", tag = "k256/v0.13.4-risczero.1" }<|MERGE_RESOLUTION|>--- conflicted
+++ resolved
@@ -10,17 +10,10 @@
 lto = "fat"
 
 [dependencies]
-<<<<<<< HEAD
-# risc0-zkvm = { version = "^2.0.2",  features = ["std", "unstable" ] }
-# risc0-zkvm-platform = { version = "^2.0.2", features = ["sys-getenv"] }
-risc0-zkvm = { git = "https://github.com/risc0/risc0", branch = "main", features = ["std", "unstable" ] }
-risc0-zkvm-platform = { git = "https://github.com/risc0/risc0", branch = "main", features = ["sys-getenv"] }
-=======
 risc0-zkvm = { version = "^2.0.2", features = ["std", "unstable"] }
 risc0-zkvm-platform = { version = "^2.0.2", features = ["sys-getenv"] }
 # risc0-zkvm = { path = "../../../risc0/risc0/zkvm", features = ["std", "unstable" ] }
 # risc0-zkvm-platform = { path = "../../../risc0/risc0/zkvm/platform", features = ["sys-getenv"] }
->>>>>>> 8c7db385
 z-core = { path = "../../core", default-features = false }
 bincode = { version = "1.3" }
 blst = { version = "0.3.14", default-features = false, features = ["no-threads"] }
