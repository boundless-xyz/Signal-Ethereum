<<<<<<< HEAD
# The Signal: Etheruem (TSEth)
=======
# The Signal: Ethereum
>>>>>>> b0f33f02

A ZKVM-friendly implementation of [Casper FFG](https://arxiv.org/abs/2003.03052), the finality gadget used by the Ethereum beacon chain. This forms part of [The Signal](https://github.com/boundless-xyz/signal) - an open source initiative to build trustless interoperability across all chains.

> [!WARNING]  
> The Signal: Ethereum is currently under audit and its design under peer review. The code, or the generated proofs should not be used in any production system. Aspects of the design may change without notice.

Using this program someone can check that the beacon chain has updated a finalized checkpoint correctly, backed by the current validator set of Etheruem

## Background

<<<<<<< HEAD
Like Casper, TSEth operates over the abstraction of checkpoints and attested links rather than blocks and epochs. The ZKVM program allows a prover to construct a proof that they have seen sufficient attestations for a link(s) that can transition a given consensus state (previous, current, and finalized checkpoints) to a new consensus state. Starting from a trusted consensus state, a client verifying these proofs can update its view of the latest finalized checkpoint which can be used as a root of trust for proofs into the finalized blockchain.

### Important Considerations

If using TSEth to build a bridge or a light-client it is important to understand the guarantees/assumptions and how these differ from a regular beacon chain client.

- By default TSEth does not allow for making arguments about the economic security of the checkpoints it has finalized. This is because the attestations do not form part of the public journal and so any violations by validators cannot be observed and slashed. A bridge using TSEth may wish to include proofs of data availability of the relevant attestations and also proof that they are within the slashability period of the chain where the validator deposits are held. In this case economic security arguments could be made.

- There is no long-range attack protection by default. Similar to the above consumers of TSEth proofs need to ensure they only accept state transitions while within the slashability period of the supermajority of attesting validators. They should also ensure that very long range updates (e.g. longer than the weak-subjectivity period) are not allowed.
=======
Like Casper, Signal.Ethereum operates over the abstraction of checkpoints and attested links rather than blocks and epochs. The ZKVM program allows a prover to construct a proof that they have seen sufficient attestations for a link(s) that can transition a given consensus state (latest justified and finalized checkpoints) to a new consensus state. Starting from a trusted consensus state, a client verifying these proofs can update its view of the latest finalized checkpoint which can be used as a root of trust for proofs into the finalized blockchain.

### Important Considerations

If using Signal.Ethereum to build a bridge or a light-client it is important to understand the guarantees/assumptions and how these differ from a regular beacon chain client.

- By default Signal.Ethereum does not allow for making arguments about the economic security of the checkpoints it has finalized. This is because the attestations do not form part of the public journal and so any violations by validators cannot be observed and slashed. A bridge using Signal.Ethereum may wish to include proofs of data availability of the relevant attestations and also proof that they are within the slashability period of the chain where the validator deposits are held. In this case economic security arguments could be made.

- There is no long-range attack protection from the proofs alone. Similar to the above consumers of Signal.Ethereum proofs need to ensure they only accept state transitions while within the slashability period of the supermajority of attesting validators. They should also ensure that very long range updates (e.g. longer than the weak-subjectivity period) are not allowed.
>>>>>>> b0f33f02

- The implementation currently supports the Electra hard-fork only. Attempting to process epochs prior to this fork will fail. Due to how attestations are structured prior to EIP-7549, verifying them is much more expensive (around 60x) and so it is unlikely pre-Electra will be supported.

## Repository Structure

Key components:

<<<<<<< HEAD
- **core**: Crate implementing the core logic of TSEth. [./core](./core)
- **methods/guest**: Guest program code. [./methods/guest](./methods/guest)
- **host**: Crate for building inputs for TSEth given a beacon RPC and for executing the guest. Includes a CLI tool (see below). [./host](./host)
=======
- **core**: Crate implementing the core logic of Signal.Ethereum. [./core](./core)
- **methods/guest**: Guest program code. [./methods/guest](./methods/guest)
- **host**: Crate for building inputs for Signal.Ethereum given a beacon RPC and for executing the guest. Includes a CLI tool (see below). [./host](./host)
>>>>>>> b0f33f02
- **ssz-multiproofs**: Crate implementing a builder, serialization, and efficient verifier of SSZ multi-proofs of inclusion. [./ssz-multiproofs](./ssz-multiproofs)
- **chainspec**: A crate for loading Ethereum beacon chain configurations. [./chainspec](./chainspec)

## Developing

If you don't already have Rust installed, start by [installing Rust and rustup](https://doc.rust-lang.org/cargo/getting-started/installation.html).

Then download the RISC Zero toolchain and install it using rzup:

```sh
curl -L https://risczero.com/install | bash
```

Next we can install the RISC Zero toolchain by running rzup install:

```sh
rzup install
```

You can verify the installation was successful by running:

```sh
cargo risczero --version
```

To build the Rust crates, run:

```sh
cargo build
```

## Testing

Project wide tests can be run with

```sh
cargo test
```

## Host CLI

The host CLI tool can be run with

```sh
cargo run --bin host
```

```sh
<<<<<<< HEAD
CLI for generating and submitting TSEth proofs
=======
CLI for generating and submitting Signal.Ethereum proofs
>>>>>>> b0f33f02

Usage: host [OPTIONS] --beacon-api <BEACON_API> <COMMAND>

Commands:
  verify  Runs FFG verification in R0VM Executor
  sync    Attempts to sync a trusted block root to the latest state available on the Beacon API Optionally can log any places the resulting consensus state diverges from the chain for debugging
  help    Print this message or the help of the given subcommand(s)

Options:
      --beacon-api <BEACON_API>  Beacon API URL [env: BEACON_RPC_URL]
  -r, --rps <RPS>                Max Beacon API requests per second (0 to disable rate limit) [default: 0]
  -n, --network <NETWORK>        Network name [default: sepolia] [possible values: mainnet, sepolia]
  -d, --data-dir <DATA_DIR>      Directory to store data [default: ./data]
  -h, --help                     Print help
  -V, --version                  Print version
```

> [!TIP]
> The host CLI tool requires a beacon chain RPC url either via the BEACON_RPC_URL env var or the --beacon-api flag.
> This RPC must support the [Debug](https://ethereum.github.io/beacon-APIs/#/Debug) endpoints and, unless operating near the tip of the chain,
> must support access to historical beacon states (e.g. an archive node). 
> [Quicknode](https://www.quicknode.com/)(unaffiliated) is one public RPC provider that is known to work. 

## License

See [LICENSE](./LICENSE).<|MERGE_RESOLUTION|>--- conflicted
+++ resolved
@@ -1,8 +1,4 @@
-<<<<<<< HEAD
 # The Signal: Etheruem (TSEth)
-=======
-# The Signal: Ethereum
->>>>>>> b0f33f02
 
 A ZKVM-friendly implementation of [Casper FFG](https://arxiv.org/abs/2003.03052), the finality gadget used by the Ethereum beacon chain. This forms part of [The Signal](https://github.com/boundless-xyz/signal) - an open source initiative to build trustless interoperability across all chains.
 
@@ -13,27 +9,15 @@
 
 ## Background
 
-<<<<<<< HEAD
-Like Casper, TSEth operates over the abstraction of checkpoints and attested links rather than blocks and epochs. The ZKVM program allows a prover to construct a proof that they have seen sufficient attestations for a link(s) that can transition a given consensus state (previous, current, and finalized checkpoints) to a new consensus state. Starting from a trusted consensus state, a client verifying these proofs can update its view of the latest finalized checkpoint which can be used as a root of trust for proofs into the finalized blockchain.
+Like Casper, Signal.Ethereum operates over the abstraction of checkpoints and attested links rather than blocks and epochs. The ZKVM program allows a prover to construct a proof that they have seen sufficient attestations for a link(s) that can transition a given consensus state (latest justified and finalized checkpoints) to a new consensus state. Starting from a trusted consensus state, a client verifying these proofs can update its view of the latest finalized checkpoint which can be used as a root of trust for proofs into the finalized blockchain.
 
 ### Important Considerations
 
 If using TSEth to build a bridge or a light-client it is important to understand the guarantees/assumptions and how these differ from a regular beacon chain client.
 
-- By default TSEth does not allow for making arguments about the economic security of the checkpoints it has finalized. This is because the attestations do not form part of the public journal and so any violations by validators cannot be observed and slashed. A bridge using TSEth may wish to include proofs of data availability of the relevant attestations and also proof that they are within the slashability period of the chain where the validator deposits are held. In this case economic security arguments could be made.
+- By default TSEth does not allow for making arguments about the economic security of the checkpoints it has finalized. This is because the attestations do not form part of the public journal and so any violations by validators cannot be observed and slashed. A bridge using Signal.Ethereum may wish to include proofs of data availability of the relevant attestations and also proof that they are within the slashability period of the chain where the validator deposits are held. In this case economic security arguments could be made.
 
-- There is no long-range attack protection by default. Similar to the above consumers of TSEth proofs need to ensure they only accept state transitions while within the slashability period of the supermajority of attesting validators. They should also ensure that very long range updates (e.g. longer than the weak-subjectivity period) are not allowed.
-=======
-Like Casper, Signal.Ethereum operates over the abstraction of checkpoints and attested links rather than blocks and epochs. The ZKVM program allows a prover to construct a proof that they have seen sufficient attestations for a link(s) that can transition a given consensus state (latest justified and finalized checkpoints) to a new consensus state. Starting from a trusted consensus state, a client verifying these proofs can update its view of the latest finalized checkpoint which can be used as a root of trust for proofs into the finalized blockchain.
-
-### Important Considerations
-
-If using Signal.Ethereum to build a bridge or a light-client it is important to understand the guarantees/assumptions and how these differ from a regular beacon chain client.
-
-- By default Signal.Ethereum does not allow for making arguments about the economic security of the checkpoints it has finalized. This is because the attestations do not form part of the public journal and so any violations by validators cannot be observed and slashed. A bridge using Signal.Ethereum may wish to include proofs of data availability of the relevant attestations and also proof that they are within the slashability period of the chain where the validator deposits are held. In this case economic security arguments could be made.
-
-- There is no long-range attack protection from the proofs alone. Similar to the above consumers of Signal.Ethereum proofs need to ensure they only accept state transitions while within the slashability period of the supermajority of attesting validators. They should also ensure that very long range updates (e.g. longer than the weak-subjectivity period) are not allowed.
->>>>>>> b0f33f02
+- There is no long-range attack protection from the proofs alone. Similar to the above consumers of TSEth proofs need to ensure they only accept state transitions while within the slashability period of the supermajority of attesting validators. They should also ensure that very long range updates (e.g. longer than the weak-subjectivity period) are not allowed.
 
 - The implementation currently supports the Electra hard-fork only. Attempting to process epochs prior to this fork will fail. Due to how attestations are structured prior to EIP-7549, verifying them is much more expensive (around 60x) and so it is unlikely pre-Electra will be supported.
 
@@ -41,15 +25,9 @@
 
 Key components:
 
-<<<<<<< HEAD
 - **core**: Crate implementing the core logic of TSEth. [./core](./core)
 - **methods/guest**: Guest program code. [./methods/guest](./methods/guest)
-- **host**: Crate for building inputs for TSEth given a beacon RPC and for executing the guest. Includes a CLI tool (see below). [./host](./host)
-=======
-- **core**: Crate implementing the core logic of Signal.Ethereum. [./core](./core)
-- **methods/guest**: Guest program code. [./methods/guest](./methods/guest)
 - **host**: Crate for building inputs for Signal.Ethereum given a beacon RPC and for executing the guest. Includes a CLI tool (see below). [./host](./host)
->>>>>>> b0f33f02
 - **ssz-multiproofs**: Crate implementing a builder, serialization, and efficient verifier of SSZ multi-proofs of inclusion. [./ssz-multiproofs](./ssz-multiproofs)
 - **chainspec**: A crate for loading Ethereum beacon chain configurations. [./chainspec](./chainspec)
 
@@ -98,11 +76,7 @@
 ```
 
 ```sh
-<<<<<<< HEAD
 CLI for generating and submitting TSEth proofs
-=======
-CLI for generating and submitting Signal.Ethereum proofs
->>>>>>> b0f33f02
 
 Usage: host [OPTIONS] --beacon-api <BEACON_API> <COMMAND>
 
