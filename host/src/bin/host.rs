--- conflicted
+++ resolved
@@ -150,14 +150,13 @@
     };
 
     let provider = PersistentApiStateProvider::<Spec>::new(&state_dir, beacon_client.clone())?;
-    let mut reader = HostStateReader::new(spec, CacheStateProvider::new(provider), Epoch::new(0));
+    let reader = HostStateReader::new(spec, CacheStateProvider::new(provider));
 
     match args.command {
         Command::Verify {
             mode,
             trusted_epoch,
         } => {
-            reader.set_trusted_epoch(trusted_epoch);
             let trusted_state =
                 reader.state_at_slot(trusted_epoch.start_slot(Spec::slots_per_epoch()))?;
             let epoch_boundary_slot = trusted_state.latest_block_header().slot;
@@ -204,7 +203,7 @@
 }
 
 async fn run_sync<E: EthSpec + Serialize>(
-    mut sr: HostStateReader<CacheStateProvider<PersistentApiStateProvider<E>>>,
+    sr: HostStateReader<CacheStateProvider<PersistentApiStateProvider<E>>>,
     start_slot: Slot,
     beacon_client: &BeaconClient,
     network: Network,
@@ -229,15 +228,10 @@
     info!("Initial Consensus State: {:#?}", consensus_state);
 
     loop {
-        sr.set_trusted_epoch(consensus_state.finalized_checkpoint.epoch());
         let input_builder = InputBuilder::<E, _, _>::new(beacon_client, &sr);
 
         let (input, expected_state) = input_builder
-<<<<<<< HEAD
-            .build(&DEFAULT_CONFIG, consensus_state.finalized_checkpoint)
-=======
-            .build(consensus_state.finalized_checkpoint())
->>>>>>> 1d9a83a7
+            .build(&DEFAULT_CONFIG, consensus_state.finalized_checkpoint())
             .await?;
         debug!("Input: {:?}", input);
         let msg = match run_verify(network, mode, &DEFAULT_CONFIG, &sr, input.clone()) {
