--- conflicted
+++ resolved
@@ -80,13 +80,8 @@
         );
 
         // Build the input and verify it
-<<<<<<< HEAD
-        let builder = InputBuilder::new(harness.context().clone(), harness);
+        let builder = InputBuilder::new(harness);
         match builder.build(consensus_state.finalized_checkpoint).await {
-=======
-        let builder = InputBuilder::new(harness);
-        match builder.build(trusted_checkpoint).await {
->>>>>>> ada2d245
             Ok((input, _)) => {
                 println!(
                     "Attestors per link: {:?}",
@@ -112,11 +107,7 @@
                 // build a self-contained SSZ reader
                 let ssz_state_reader = preflight_state_reader
                     .to_input()
-<<<<<<< HEAD
-                    .into_state_reader(&GuestContext, &consensus_state)
-=======
-                    .into_state_reader(trusted_checkpoint)
->>>>>>> ada2d245
+                    .into_state_reader(&consensus_state)
                     .expect("Failed to convert to SSZ state reader");
                 // Merge into a single AssertStateReader that ensures identical data returned for each read
                 let assert_sr = AssertStateReader::new(&state_reader, &ssz_state_reader);
@@ -336,7 +327,7 @@
 #[test(tokio::test)]
 async fn finalize_after_inactivity_leak() {
     let spec = get_spec();
-    let mut harness = get_harness(KEYPAIRS[..].to_vec(), spec.clone(), Slot::new(224)).await;
+    let harness = get_harness(KEYPAIRS[..].to_vec(), spec.clone(), Slot::new(224)).await;
 
     // Grab our bootstrap consensus state from there
     let head_state = harness.chain.head_beacon_state_cloned();
@@ -355,7 +346,7 @@
     // progress the chain with less than 2/3rds participation
     // this should result in an inactivity leak
     advance_non_finalizing(
-        &mut harness,
+        &harness,
         Epochs(target_epoch.as_u64() - current_epoch.as_u64()),
     )
     .await
@@ -364,7 +355,7 @@
     assert!(
         harness
             .get_current_state()
-            .is_in_inactivity_leak((target_epoch).into(), &spec)
+            .is_in_inactivity_leak(target_epoch, &spec)
             .unwrap(),
         "we should be in an inactivity leak"
     );
@@ -392,7 +383,7 @@
     assert!(
         !harness
             .get_current_state()
-            .is_in_inactivity_leak((target_epoch).into(), &spec)
+            .is_in_inactivity_leak(target_epoch, &spec)
             .unwrap(),
         "we be should out of inactivity leak after finalization"
     );
@@ -723,9 +714,7 @@
     harness.validator_keypairs.push(new_keypair.clone());
 
     // From here we want to experience a number of epochs without finalization
-    advance_non_finalizing(&mut harness, Epochs(8))
-        .await
-        .unwrap();
+    advance_non_finalizing(&harness, Epochs(8)).await.unwrap();
 
     // Then start finalizing again
     advance_finalizing(&mut harness, Epochs(3)).await.unwrap();
