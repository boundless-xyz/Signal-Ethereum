--- conflicted
+++ resolved
@@ -50,13 +50,8 @@
 
     env::log("Verifying FFG state transitions...");
 
-<<<<<<< HEAD
-    let pre_state = input.state.clone();
+    let pre_state = input.consensus_state.clone();
     let post_state = verify::<DefaultSpec, _>(&state_reader, input).unwrap();
-=======
-    let pre_state = input.consensus_state.clone();
-    let post_state = verify(&state_reader, input).unwrap();
->>>>>>> dbd9e4e9
 
     env::log(&format!(
         "New finalization: {}",
