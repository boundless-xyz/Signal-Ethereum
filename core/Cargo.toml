--- conflicted
+++ resolved
@@ -18,8 +18,9 @@
 blst = { version = "0.3.14", default-features = false, features = ["serde"]}
 serde_arrays = { version = "0.2.0" }
 elsa = { version = "1.11", optional = true }
-<<<<<<< HEAD
-
+tree_hash = { version = "0.9" }
+tree_hash_derive = { version = "0.9.0" }
+ssz_types = { version = "0.10.0" }
 beacon_chain = { git = "https://github.com/sigp/lighthouse.git", rev = "7759cb8f91c01a7d335469d317b5787368656064", optional = true } 
 beacon_types = { package = "types", git = "https://github.com/sigp/lighthouse.git", rev = "7759cb8f91c01a7d335469d317b5787368656064", optional = true } 
 
@@ -31,14 +32,5 @@
 [features]
 default = ["host"]
 host = [
-    "dep:ethereum-consensus", "ssz-multiproofs/builder", "blst/default", "ssz-multiproofs/progress-bar", "dep:elsa", "dep:futures", "dep:beacon_chain", "dep:beacon_types"
-=======
-tree_hash = { version = "0.9" }
-tree_hash_derive = { version = "0.9.0" }
-ssz_types = { version = "0.10.0" }
-[features]
-default = ["host"]
-host = [
-    "dep:ethereum-consensus", "ssz-multiproofs/builder", "blst/default", "ssz-multiproofs/progress-bar", "dep:elsa", "dep:futures", "dep:ssz_rs"
->>>>>>> 6c40da0c
+    "dep:ethereum-consensus", "ssz-multiproofs/builder", "blst/default", "ssz-multiproofs/progress-bar", "dep:elsa", "dep:futures", "dep:ssz_rs", "dep:beacon_chain", "dep:beacon_types"
 ]