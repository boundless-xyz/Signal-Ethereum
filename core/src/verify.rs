--- conflicted
+++ resolved
@@ -13,16 +13,10 @@
 // limitations under the License.
 
 use crate::{
-<<<<<<< HEAD
-    AttestationData, BEACON_ATTESTER_DOMAIN, CommitteeCache, Epoch, Input, ShuffleData,
-    StateReader, StateTransitionError, ValidatorIndex, ValidatorInfo, ZkasperSpec,
-    consensus_state::ConsensusState, ensure, get_attesting_indices, threshold::threshold,
-=======
     AttestationData, Checkpoint, CommitteeCache, Epoch, Input, Link, ShuffleData, StateReader,
-    StateTransitionError, ValidatorIndex, ValidatorInfo, committee_cache,
+    StateTransitionError, ValidatorIndex, ValidatorInfo, ZkasperSpec, committee_cache,
     consensus_state::ConsensusState, ensure, get_attesting_indices, get_total_balance,
     threshold::threshold,
->>>>>>> dbd9e4e9
 };
 use beacon_types::{AggregateSignature, Attestation, Domain, EthSpec, SignedRoot};
 use itertools::Itertools;
@@ -52,23 +46,16 @@
     StateReaderError(String),
     #[error("Missing validator for index: {0}")]
     MissingValidatorInfo(ValidatorIndex),
-<<<<<<< HEAD
     #[error("Unsupported fork")]
     UnsupportedFork([u8; 4]),
-    #[error("Lighthouse types: {0:?}")]
+    #[error("{0:?}")]
     LighthouseTypes(beacon_types::Error),
     #[error(
         "Number of epochs between trusted checkpoint and next finalized checkpoint exceeds limit: {0} > {1}"
     )]
     LookaheadExceedsLimit(u64, u64),
-    #[error("Verify error: {0}")]
-    Other(String),
-=======
-    #[error("{0:?}")]
-    LighthouseTypes(beacon_types::Error),
     #[error("Arithmetic error: {0:?}")]
     ArithError(ArithError),
->>>>>>> dbd9e4e9
 }
 
 impl From<ArithError> for VerifyError {
@@ -77,9 +64,6 @@
     }
 }
 
-<<<<<<< HEAD
-pub fn verify<ZS: ZkasperSpec, S: StateReader<Spec = ZS::EthSpec>>(
-=======
 /// Verifies a batch of attestations to advance the consensus state.
 ///
 /// This function processes the given attestations. For each corresponding superiority link it
@@ -88,8 +72,7 @@
 /// # Preconditions
 ///
 /// The `input.attestations` are expected to be sorted by `(attestation.data.source, attestation.data.target)`.
-pub fn verify<S: StateReader>(
->>>>>>> dbd9e4e9
+pub fn verify<ZS: ZkasperSpec, S: StateReader<Spec = ZS::EthSpec>>(
     state_reader: &S,
     input: Input<S::Spec>,
 ) -> Result<ConsensusState, VerifyError> {
@@ -98,21 +81,14 @@
         mut consensus_state,
         attestations,
     } = input;
-<<<<<<< HEAD
 
     let fork = state_reader
-        .fork(state.finalized_checkpoint.epoch())
+        .fork(consensus_state.finalized_checkpoint.epoch())
         .map_err(|e| VerifyError::StateReaderError(e.to_string()))?;
     ensure!(
         ZS::is_supported_fork(&fork.current_version),
         VerifyError::UnsupportedFork(fork.current_version)
     );
-    ensure!(
-        link.len() == attestations.len(),
-        VerifyError::Other("Link and attestations must be the same length".to_string())
-    );
-=======
->>>>>>> dbd9e4e9
 
     // group attestations by their corresponding link
     for (link, attestations) in &attestations
@@ -155,13 +131,8 @@
         // In the worst case attestations can arrive one epoch after their target and because we don't have information about which epoch they belong to in the chain
         // (if any) we need to assume the worst case
         // TODO: Fix
-<<<<<<< HEAD
-        let lookahead = link.target.epoch() + 1 - trusted_checkpoint.epoch();
+        let lookahead = link.target.epoch() + 1 - consensus_state.finalized_checkpoint.epoch();
         let threshold = threshold::<S::Spec>(lookahead.as_u64(), total_active_balance);
-=======
-        let lookahead = link.target.epoch() + 1 - consensus_state.finalized_checkpoint.epoch();
-        let threshold = threshold(lookahead.as_u64(), total_active_balance);
->>>>>>> dbd9e4e9
 
         ensure!(
             attesting_balance >= threshold,
@@ -172,22 +143,16 @@
             }
         );
 
-<<<<<<< HEAD
-        state = state.state_transition(link)?;
-        ensure!(state.is_consistent(), VerifyError::InconsistentState);
-
-        let lookahead = (state.finalized_checkpoint.epoch() - trusted_checkpoint.epoch()).as_u64();
+        consensus_state = consensus_state.state_transition(&link)?;
+        // the new state should always be consistent
+        assert!(consensus_state.is_consistent());
+
+        let lookahead =
+            (consensus_state.finalized_checkpoint.epoch() - trusted_checkpoint.epoch()).as_u64();
         ensure!(
             lookahead <= ZS::epoch_lookahead_limit(),
             VerifyError::LookaheadExceedsLimit(lookahead, ZS::epoch_lookahead_limit())
         );
-
-        debug!("state: {:?}", state)
-=======
-        consensus_state = consensus_state.state_transition(&link)?;
-        // the new state should always be consistent
-        assert!(consensus_state.is_consistent());
->>>>>>> dbd9e4e9
     }
 
     // we must process exactly one finalization
