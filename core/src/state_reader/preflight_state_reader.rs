--- conflicted
+++ resolved
@@ -1,6 +1,3 @@
-<<<<<<< HEAD
-use beacon_types::EthSpec;
-=======
 // Copyright 2025 RISC Zero, Inc.
 //
 // Licensed under the Apache License, Version 2.0 (the "License");
@@ -14,8 +11,7 @@
 // WITHOUT WARRANTIES OR CONDITIONS OF ANY KIND, either express or implied.
 // See the License for the specific language governing permissions and
 // limitations under the License.
-
->>>>>>> 9e3affad
+use beacon_types::EthSpec;
 use ethereum_consensus::electra::{Validator, mainnet::VALIDATOR_REGISTRY_LIMIT};
 use ssz_multiproofs::MultiproofBuilder;
 use ssz_rs::prelude::*;
@@ -127,7 +123,7 @@
         proof_builder = proof_builder.with_path::<Validators>(&[PathElement::Length]);
 
         for (idx, validator) in trusted_state.validators().iter().enumerate() {
-            if self.trusted_checkpoint.epoch >= validator.exit_epoch {
+            if self.trusted_checkpoint.epoch().as_u64() >= validator.exit_epoch {
                 proof_builder =
                     proof_builder.with_path::<Validators>(&[idx.into(), "exit_epoch".into()]);
             } else {
