--- conflicted
+++ resolved
@@ -4,14 +4,8 @@
 edition = "2021"
 
 [build-dependencies]
-<<<<<<< HEAD
-# risc0-build = { version = "^2.1.1", features = ["unstable"]}
-# risc0-build = {path = "../../risc0/risc0/build", features = ["unstable"]}
-risc0-build = { git = "https://github.com/risc0/risc0", branch = "main", features = ["unstable"] }
-=======
 risc0-build = { version = "^2.1.1", features = ["unstable"]}
 # risc0-build = {path = "../../risc0/risc0/build", features = ["unstable"]}
->>>>>>> 8c7db385
 
 [package.metadata.risc0]
 methods = ["guest"]