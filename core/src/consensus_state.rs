use crate::{Checkpoint, Link};
use thiserror::Error;

<<<<<<< HEAD
#[derive(Debug, Clone, PartialEq, serde::Serialize, serde::Deserialize, Default)]
=======
#[derive(Debug, Clone, Eq, PartialEq, serde::Serialize, serde::Deserialize)]
>>>>>>> 6f612dac
pub struct ConsensusState {
    pub finalized_checkpoint: Checkpoint,
    pub current_justified_checkpoint: Checkpoint,
    pub previous_justified_checkpoint: Checkpoint,
}

#[derive(Debug, Error, PartialEq)]
pub enum StateTransitionError {
    #[error("The passed link is invalid")]
    LinkNotValid,
    #[error("Link target is lower than the current justified checkpoint")]
    LinkTargetTooLow,
    #[error("Invalid state transition")]
    CannotEvolveState,
}

impl ConsensusState {
    /// Ensure a consensus state is internally consistent.
    pub fn is_consistent(&self) -> bool {
        self.finalized_checkpoint.epoch < self.current_justified_checkpoint.epoch
            && self.current_justified_checkpoint.epoch >= self.previous_justified_checkpoint.epoch
    }

    /// Apply a supermajority link to the current consensus state to obtain a new consensus state.
    ///
    /// Pre-conditions:
    /// - The consensus state must be internally consistent.
    ///     - the finalized checkpoint must be less than the current justified checkpoint.
    ///     - the current justified checkpoint must be greater than or equal to the previous justified checkpoint.
    ///
    pub fn state_transition(&self, link: &Link) -> Result<ConsensusState, StateTransitionError> {
        if link.target.epoch <= link.source.epoch {
            return Err(StateTransitionError::LinkNotValid);
        }

        if link.target.epoch < self.current_justified_checkpoint.epoch {
            return Err(StateTransitionError::LinkTargetTooLow);
        }

        match link {
            // Case 1: 1-finality. Finalizes and justifies the source and target checkpoints respectively
            // where they are adjacent checkpoints.
            // This applies when the source checkpoint is the current justified checkpoint or the previous justified checkpoint
            Link { source, target }
                if target.epoch == source.epoch + 1
                    && (*source == self.current_justified_checkpoint
                        || *source == self.previous_justified_checkpoint) =>
            {
                Ok(ConsensusState {
                    finalized_checkpoint: link.source,
                    current_justified_checkpoint: link.target,
                    previous_justified_checkpoint: link.source,
                })
            }
            // Case 2: Justification only. This occurs when the source is an already finalized checkpoint
            Link { source, .. } if *source == self.finalized_checkpoint => {
                Ok(ConsensusState {
                    finalized_checkpoint: self.finalized_checkpoint, // no change
                    current_justified_checkpoint: link.target,
                    previous_justified_checkpoint: self.current_justified_checkpoint,
                })
            }
            // Case 3: 2-finality. Finalizes the source checkpoint and justifies the target checkpoint
            // with a link that skips over an intermediate justified checkpoint
            Link { source, target }
                if target.epoch == source.epoch + 2
                    && *source == self.previous_justified_checkpoint
                    && self.current_justified_checkpoint.epoch == source.epoch + 1 =>
            {
                Ok(ConsensusState {
                    finalized_checkpoint: link.source,
                    current_justified_checkpoint: link.target,
                    previous_justified_checkpoint: self.current_justified_checkpoint,
                })
            }
            // Case 4: Justify a future checkpoint without finalizing
            // This occurs when the source is justified but the link skips over one or more unjustified epochs when justifying the target
            // The result is that the target becomes justified but the source does not finalize.
            Link { source, target }
                if target.epoch > source.epoch + 1
                    && (*source == self.current_justified_checkpoint
                        || *source == self.previous_justified_checkpoint) =>
            {
                Ok(ConsensusState {
                    finalized_checkpoint: self.finalized_checkpoint, // no change
                    current_justified_checkpoint: link.target,
                    previous_justified_checkpoint: self.current_justified_checkpoint,
                })
            }
            _ => Err(StateTransitionError::CannotEvolveState),
        }
    }
}

#[cfg(test)]
mod tests {
    use super::*;
    use crate::{Checkpoint, Epoch};
    use alloy_primitives::B256;

    const fn cp(epoch: Epoch) -> Checkpoint {
        Checkpoint {
            epoch,
            root: B256::ZERO,
        }
    }

    /// Test cases for the state transition function.
    /// (pre-state, link, expected post-state)
    const TEST_CASES: &[(
        ConsensusState,
        Link,
        Result<ConsensusState, StateTransitionError>,
    )] = &[
        // Simple 1-finality case
        //  F   C   C'           F   C
        // [0]-[1]-[2]  ->  [0]-[1]-[2]
        //      └───┘
        (
            ConsensusState {
                finalized_checkpoint: cp(0),
                current_justified_checkpoint: cp(1),
                previous_justified_checkpoint: cp(1),
            },
            Link {
                source: cp(1),
                target: cp(2),
            },
            Ok(ConsensusState {
                finalized_checkpoint: cp(1),
                current_justified_checkpoint: cp(2),
                previous_justified_checkpoint: cp(1),
            }),
        ),
        // Other 1-finality case
        //  F   P   C   C'               F   C
        // [0]-[1]-[2]-[3]  ->  [0]-[1]-[2]-[3]
        //          └───┘
        (
            ConsensusState {
                finalized_checkpoint: cp(0),
                current_justified_checkpoint: cp(2),
                previous_justified_checkpoint: cp(1),
            },
            Link {
                source: cp(2),
                target: cp(3),
            },
            Ok(ConsensusState {
                finalized_checkpoint: cp(2),
                current_justified_checkpoint: cp(3),
                previous_justified_checkpoint: cp(2),
            }),
        ),
        // Justify only due to finalized source
        //  F   C   C'       F   P   C
        // [0]-[1]-[2]  ->  [0]-[1]-[2]
        //  └───────┘
        (
            ConsensusState {
                finalized_checkpoint: cp(0),
                current_justified_checkpoint: cp(1),
                previous_justified_checkpoint: cp(1),
            },
            Link {
                source: cp(0),
                target: cp(2),
            },
            Ok(ConsensusState {
                finalized_checkpoint: cp(0),
                current_justified_checkpoint: cp(2),
                previous_justified_checkpoint: cp(1),
            }),
        ),
        // 2-finality case (other variant)
        //  F   P   C   C'       F       P   C
        // [0]-[1]-[2]-[3]  ->  [0]-[1]-[2]-[3]
        //  └───────────┘
        (
            ConsensusState {
                finalized_checkpoint: cp(0),
                current_justified_checkpoint: cp(2),
                previous_justified_checkpoint: cp(1),
            },
            Link {
                source: cp(0),
                target: cp(3),
            },
            Ok(ConsensusState {
                finalized_checkpoint: cp(0),
                current_justified_checkpoint: cp(3),
                previous_justified_checkpoint: cp(2),
            }),
        ),
        // 2-finality case
        //  F   P   C   C'           F   P   C
        // [0]-[1]-[2]-[3]  ->  [0]-[1]-[2]-[3]
        //      └───────┘
        (
            ConsensusState {
                finalized_checkpoint: cp(0),
                current_justified_checkpoint: cp(2),
                previous_justified_checkpoint: cp(1),
            },
            Link {
                source: cp(1),
                target: cp(3),
            },
            Ok(ConsensusState {
                finalized_checkpoint: cp(1),
                current_justified_checkpoint: cp(3),
                previous_justified_checkpoint: cp(2),
            }),
        ),
        // Justify only due to skipping over unjustified checkpoint
        //  F   C       C'       F   P       C
        // [0]-[1]-[2]-[3]  ->  [0]-[1]-[2]-[3]
        //      └───────┘
        (
            ConsensusState {
                finalized_checkpoint: cp(0),
                current_justified_checkpoint: cp(1),
                previous_justified_checkpoint: cp(1),
            },
            Link {
                source: cp(1),
                target: cp(3),
            },
            Ok(ConsensusState {
                finalized_checkpoint: cp(0),
                current_justified_checkpoint: cp(3),
                previous_justified_checkpoint: cp(1),
            }),
        ),
        //
        // FAILURE CASES

        // Invalid link
        (
            ConsensusState {
                finalized_checkpoint: cp(0),
                current_justified_checkpoint: cp(1),
                previous_justified_checkpoint: cp(1),
            },
            Link {
                source: cp(2),
                target: cp(2),
            },
            Err(StateTransitionError::LinkNotValid),
        ),
        // Source checkpoint is not justified
        //
        (
            ConsensusState {
                finalized_checkpoint: cp(0),
                current_justified_checkpoint: cp(1),
                previous_justified_checkpoint: cp(1),
            },
            Link {
                source: cp(2),
                target: cp(3),
            },
            Err(StateTransitionError::CannotEvolveState),
        ),
        // Target < current_justified_checkpoint (which is always >= previous_justified_checkpoint)
        // This is the "inner vote" case
        //
        (
            ConsensusState {
                finalized_checkpoint: cp(0),
                current_justified_checkpoint: cp(2),
                previous_justified_checkpoint: cp(2),
            },
            Link {
                source: cp(0),
                target: cp(1),
            },
            Err(StateTransitionError::LinkTargetTooLow),
        ),
    ];

    #[test]
    fn test_state_transition() {
        for (i, (state, link, expected)) in TEST_CASES.iter().enumerate() {
            let result = state.state_transition(link);
            assert_eq!(result, *expected, "Failed for case: {:?}", i);
        }
    }
}<|MERGE_RESOLUTION|>--- conflicted
+++ resolved
@@ -1,11 +1,7 @@
 use crate::{Checkpoint, Link};
 use thiserror::Error;
 
-<<<<<<< HEAD
-#[derive(Debug, Clone, PartialEq, serde::Serialize, serde::Deserialize, Default)]
-=======
-#[derive(Debug, Clone, Eq, PartialEq, serde::Serialize, serde::Deserialize)]
->>>>>>> 6f612dac
+#[derive(Debug, Clone, Eq, PartialEq, serde::Serialize, serde::Deserialize, Default)]
 pub struct ConsensusState {
     pub finalized_checkpoint: Checkpoint,
     pub current_justified_checkpoint: Checkpoint,
