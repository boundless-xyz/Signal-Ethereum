name: build guest

on:
  push:
    tags:
        - "v*"

concurrency:
  group: ${{ github.workflow }}-${{ github.ref }}
  cancel-in-progress: true

# this is needed to gain access via OIDC to the S3 bucket for caching
permissions:
  id-token: write
  contents: write

env:
  GITHUB_TOKEN: ${{ secrets.GITHUB_TOKEN }}
  RISC0_RUST_TOOLCHAIN_VERSION: 1.88.0
  RISC0_VERSION: 3.0.3

jobs:
  build-guest:
    runs-on: [ self-hosted, prod, Linux, X64, cpu ]

    steps:
      - name: clone repository
        uses: actions/checkout@v4
        with:
          submodules: recursive

      - name: Install rust
        uses: risc0/risc0/.github/actions/rustup@main

      - name: Install sccache
<<<<<<< HEAD
        uses: risc0/risc0/.github/actions/sccache@main
=======
        uses: boundless-xyz/boundless/.github/actions/sccache@main
>>>>>>> eff41bfa
        with:
          key: Linux-default

      - name: install cargo risczero
        uses: ./.github/actions/bininstall-risc0
        with:
          risczero-version: ${{ env.RISC0_VERSION }}
          toolchain-version: ${{ env.RISC0_RUST_TOOLCHAIN_VERSION }}
        env:
          GITHUB_TOKEN: ${{ secrets.GITHUB_TOKEN }}

      - name: build guest with docker
        env:
          RISC0_USE_DOCKER: 1
        run: cargo build --manifest-path=methods/Cargo.toml --locked

      - name: compute image ids
        id: compute-image-ids
        run: |
          IMAGE_ID=$(r0vm --elf target/riscv-guest/methods/beacon_guest/riscv32im-risc0-zkvm-elf/docker/mainnet.bin --id)
          echo "mainnet_image_id=$IMAGE_ID" >> $GITHUB_OUTPUT
          IMAGE_ID=$(r0vm --elf target/riscv-guest/methods/beacon_guest/riscv32im-risc0-zkvm-elf/docker/sepolia.bin --id)
          echo "sepolia_image_id=$IMAGE_ID" >> $GITHUB_OUTPUT

      - uses: svenstaro/upload-release-action@v2
        with:
          overwrite: true
          repo_token: ${{ secrets.GITHUB_TOKEN }}
          file: target/riscv-guest/methods/beacon_guest/riscv32im-risc0-zkvm-elf/docker/mainnet.bin
          asset_name: mainnet_${{ steps.compute-image-ids.outputs.mainnet_image_id }}.bin
          tag: ${{ github.ref }}

      - uses: svenstaro/upload-release-action@v2
        with:
          overwrite: true
          repo_token: ${{ secrets.GITHUB_TOKEN }}
          file: target/riscv-guest/methods/beacon_guest/riscv32im-risc0-zkvm-elf/docker/sepolia.bin
          asset_name: sepolia_${{ steps.compute-image-ids.outputs.sepolia_image_id }}.bin
          tag: ${{ github.ref }}

      - name: Show sccache stats
        run: sccache --show-stats<|MERGE_RESOLUTION|>--- conflicted
+++ resolved
@@ -33,11 +33,7 @@
         uses: risc0/risc0/.github/actions/rustup@main
 
       - name: Install sccache
-<<<<<<< HEAD
-        uses: risc0/risc0/.github/actions/sccache@main
-=======
         uses: boundless-xyz/boundless/.github/actions/sccache@main
->>>>>>> eff41bfa
         with:
           key: Linux-default
 
