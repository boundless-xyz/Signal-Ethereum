--- conflicted
+++ resolved
@@ -1,7 +1,3 @@
-<<<<<<< HEAD
-pub fn slot_gindex() -> u64 {
-    66u64
-=======
 // Copyright 2025 RISC Zero, Inc.
 //
 // Licensed under the Apache License, Version 2.0 (the "License");
@@ -16,39 +12,8 @@
 // See the License for the specific language governing permissions and
 // limitations under the License.
 
-use crate::Ctx;
-#[derive(serde::Serialize, serde::Deserialize)]
-pub struct GuestContext;
-impl Ctx for GuestContext {
-    type Error = ();
-    fn slots_per_epoch(&self) -> u64 {
-        32u64
-    }
-    fn effective_balance_increment(&self) -> u64 {
-        1000000000u64
-    }
-    fn max_validators_per_committee(&self) -> usize {
-        2048u64 as usize
-    }
-    fn max_committees_per_slot(&self) -> usize {
-        64u64 as usize
-    }
-    fn epochs_per_historical_vector(&self) -> u64 {
-        65536u64
-    }
-    fn min_seed_lookahead(&self) -> u64 {
-        1u64
-    }
-    fn shuffle_round_count(&self) -> u64 {
-        90u64
-    }
-    fn target_committee_size(&self) -> u64 {
-        128u64
-    }
-    fn max_deposits(&self) -> usize {
-        16u64 as usize
-    }
->>>>>>> 9e3affad
+pub fn slot_gindex() -> u64 {
+    66u64
 }
 pub fn genesis_validators_root_gindex() -> u64 {
     65u64
