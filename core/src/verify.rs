--- conflicted
+++ resolved
@@ -2,14 +2,9 @@
 
 use crate::{
     Attestation, AttestationData, BEACON_ATTESTER_DOMAIN, CommitteeCache, Domain, Epoch, Input,
-<<<<<<< HEAD
     PublicKey, Root, ShuffleData, Signature, StateReader, StateTransitionError, ValidatorIndex,
     ValidatorInfo, Version, consensus_state::ConsensusState, fast_aggregate_verify_pre_aggregated,
     threshold::threshold,
-=======
-    PublicKey, Root, ShuffleData, Signature, StateReader, ValidatorIndex, ValidatorInfo, Version,
-    consensus_state::ConsensusState, fast_aggregate_verify_pre_aggregated, threshold::threshold,
->>>>>>> 00e31dc5
 };
 use alloc::collections::BTreeMap;
 use tracing::{debug, info};
@@ -17,7 +12,7 @@
 use tree_hash_derive::TreeHash;
 
 #[derive(thiserror::Error, Debug)]
-pub enum VerifyError<SErr> {
+pub enum VerifyError {
     #[error("Invalid attestation: {0}")]
     InvalidAttestation(String),
     #[error("State transition error: {0}")]
@@ -34,8 +29,8 @@
     },
     #[error("Committee cache error: {0:?}")]
     CommitteeCacheError(#[from] crate::committee_cache::Error),
-    #[error("State reader error: {0}")]
-    StateReaderError(SErr),
+    // #[error("State reader error: {0}")]
+    // StateReaderError(SErr),
     #[error("Verify error: {0}")]
     Other(String),
 }
@@ -43,7 +38,7 @@
 pub fn verify<S: StateReader>(
     state_reader: &S,
     input: Input,
-) -> Result<ConsensusState, VerifyError<S::Error>> {
+) -> Result<ConsensusState, VerifyError> {
     let Input {
         consensus_state,
         link,
@@ -161,7 +156,6 @@
         let lookahead = link.target.epoch + 1 - trusted_epoch;
         let threshold = threshold(lookahead, total_active_balance);
 
-<<<<<<< HEAD
         if attesting_balance < threshold {
             return Err(VerifyError::ThresholdNotMet {
                 lookahead,
@@ -169,12 +163,6 @@
                 threshold,
             });
         }
-=======
-        debug!(
-            "Attesting balance: {attesting_balance}, Threshold: {threshold}, Lookahead: {lookahead}",
-        );
-        assert!(attesting_balance >= threshold);
->>>>>>> 00e31dc5
     }
 
     /////////// 2. State update calculation  //////////////
