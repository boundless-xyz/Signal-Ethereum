--- conflicted
+++ resolved
@@ -30,15 +30,6 @@
 pub use self::{host_state_reader::*, preflight_state_reader::*, state_provider::*};
 pub use ssz_state_reader::*;
 
-<<<<<<< HEAD
-#[derive(Error, Debug, PartialEq)]
-pub enum StateReaderError {
-    #[error("any")]
-    Any,
-}
-
-=======
->>>>>>> dbd9e4e9
 pub trait StateReader {
     type Error: std::error::Error + From<ArithError>;
     type Spec: EthSpec;
