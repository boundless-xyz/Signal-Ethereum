[package]
name = "host"
version = { workspace = true }
edition = { workspace = true }
repository = { workspace = true }
license = "Apache-2.0"

[features]
mainnet = ["methods/mainnet", "chainspec/mainnet"]
sepolia = ["methods/sepolia", "chainspec/sepolia"]

[dependencies]
anyhow = "1.0"
async-trait = "0.1"
beacon_types = { workspace = true }
bincode = { workspace = true }
clap = { version = "4.0", features = ["derive", "env"] }
chainspec = { workspace = true }
ethereum-consensus = { workspace = true }
futures = { version = "0.3" }
governor = "0.10"
http = "1.3"
<<<<<<< HEAD
http-cache-reqwest = "=0.15.0"
methods = { workspace = true, default-features = false, features = ["host"] }
=======
http-cache-reqwest = "=0.15.0" # crate publishes broke semver so pin to specific version for now
methods = { workspace = true }
>>>>>>> 90f2240e
reqwest = { version = "0.12", features = ["json"] }
reqwest-eventsource = "0.6.0"
reqwest-middleware = "0.4.0"
serde = "1.0"
serde_json = "1.0.133"
ssz_rs = { workspace = true, default-features = false, features = ["serde", "std"] }
thiserror = "2.0.6"
tokio = { workspace = true }
tracing =  { workspace = true }
tracing-subscriber = { version = "0.3", features = ["env-filter"] }
url = { version = "2.5" }
z-core = { path = "../core", default-features = false, features = ["host"] }
z_core_test_utils = { package = "test_utils", path = "../core/test_utils" }<|MERGE_RESOLUTION|>--- conflicted
+++ resolved
@@ -14,19 +14,14 @@
 async-trait = "0.1"
 beacon_types = { workspace = true }
 bincode = { workspace = true }
+chainspec = { workspace = true }
 clap = { version = "4.0", features = ["derive", "env"] }
-chainspec = { workspace = true }
 ethereum-consensus = { workspace = true }
 futures = { version = "0.3" }
 governor = "0.10"
 http = "1.3"
-<<<<<<< HEAD
-http-cache-reqwest = "=0.15.0"
+http-cache-reqwest = "=0.15.0" # crate publishes broke semver so pin to specific version for now
 methods = { workspace = true, default-features = false, features = ["host"] }
-=======
-http-cache-reqwest = "=0.15.0" # crate publishes broke semver so pin to specific version for now
-methods = { workspace = true }
->>>>>>> 90f2240e
 reqwest = { version = "0.12", features = ["json"] }
 reqwest-eventsource = "0.6.0"
 reqwest-middleware = "0.4.0"
@@ -35,7 +30,7 @@
 ssz_rs = { workspace = true, default-features = false, features = ["serde", "std"] }
 thiserror = "2.0.6"
 tokio = { workspace = true }
-tracing =  { workspace = true }
+tracing = { workspace = true }
 tracing-subscriber = { version = "0.3", features = ["env-filter"] }
 url = { version = "2.5" }
 z-core = { path = "../core", default-features = false, features = ["host"] }
