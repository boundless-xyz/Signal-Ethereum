// Copyright 2025 RISC Zero, Inc.
//
// Licensed under the Apache License, Version 2.0 (the "License");
// you may not use this file except in compliance with the License.
// You may obtain a copy of the License at
//
//     http://www.apache.org/licenses/LICENSE-2.0
//
// Unless required by applicable law or agreed to in writing, software
// distributed under the License is distributed on an "AS IS" BASIS,
// WITHOUT WARRANTIES OR CONDITIONS OF ANY KIND, either express or implied.
// See the License for the specific language governing permissions and
// limitations under the License.

use clap::{Parser, ValueEnum};
use ethereum_consensus::electra;
use methods::BEACON_GUEST_ELF;
use risc0_zkvm::{ExecutorEnv, default_executor};
use ssz_rs::prelude::*;
use std::{
    fmt::{self, Display},
    fs::{self, File},
    io::Write,
    path::PathBuf,
};
use tracing::{info, warn};
use url::Url;
use z_core::{
<<<<<<< HEAD
    verify, CacheStateProvider, ChainReader, Checkpoint, ConsensusState, Ctx, Epoch, GuestContext,
    HostContext, HostStateReader, Input, InputBuilder, PreflightStateReader, Slot, StateInput,
    StateProvider, StateReader,
=======
    CacheStateProvider, Checkpoint, ConsensusState, Ctx, Epoch, GuestContext, HostContext,
    HostStateReader, Input, InputBuilder, PreflightStateReader, StateInput, StateProvider,
    StateReader, verify,
>>>>>>> 99a6140c
};
use z_core_test_utils::AssertStateReader;

pub mod beacon_client;

pub mod state_provider;

use crate::{beacon_client::BeaconClient, state_provider::PersistentApiStateProvider};

/// CLI for generating and submitting ZKasper proofs
#[derive(Parser, Debug)]
#[clap(author, version, about, long_about = None)]
struct Args {
    /// Beacon API URL
    #[clap(long, env = "BEACON_RPC_URL")]
    beacon_api: Url,

    /// Max Beacon API requests per second (0 to disable rate limit)
    #[clap(long, short, default_value_t = 0)]
    rps: u32,

    /// Network name
    #[clap(long, short, default_value_t = Network::Sepolia)]
    network: Network,

    /// Directory to store data
    #[clap(long, short, default_value = "./data")]
    data_dir: PathBuf,

    #[clap(subcommand)]
    command: Command,
}

#[derive(Eq, PartialEq, Debug, Clone, Copy, ValueEnum)]
enum ExecMode {
    Native,
    Ssz,
    R0vm,
}

impl Display for ExecMode {
    fn fmt(&self, f: &mut fmt::Formatter<'_>) -> fmt::Result {
        match self {
            ExecMode::Native => write!(f, "native"),
            ExecMode::Ssz => write!(f, "ssz"),
            ExecMode::R0vm => write!(f, "r0vm"),
        }
    }
}

/// Subcommands of the publisher CLI.
#[derive(Parser, Debug)]
enum Command {
    /// Runs FFG verification in R0VM Executor
    #[clap(name = "verify")]
    Verify {
        /// If true, runs in R0VM as well, otherwise runs natively
        #[clap(long, default_value_t = ExecMode::Native)]
        mode: ExecMode,
        /// Trusted epoch
        #[clap(long)]
        trusted_epoch: Epoch,
        /// Number of iterations to run
        #[clap(short('i'), long, default_value_t = 1)]
        iterations: u64,
    },
    /// Attempts to sync a trusted block root to the latest state available on the Beacon API
    /// Optionally can log any places the resulting consensus state diverges from the chain for debugging
    #[clap(name = "sync")]
    Sync {
        /// If true, runs in R0VM as well, otherwise runs natively
        #[clap(long, default_value_t = ExecMode::Native)]
        mode: ExecMode,

        /// Boostrap from the consensus state that is part of the beacon state at this slot
        #[clap(long)]
        start_slot: Slot,

        /// Optional log file to write sync status to
        #[clap(long, short)]
        log_path: Option<PathBuf>,
    },
}

/// Enum for network selection
#[derive(Debug, Clone, Copy, PartialEq, Eq, ValueEnum)]
enum Network {
    Sepolia,
    Mainnet,
}

impl fmt::Display for Network {
    fn fmt(&self, f: &mut fmt::Formatter<'_>) -> fmt::Result {
        match self {
            Network::Sepolia => write!(f, "sepolia"),
            Network::Mainnet => write!(f, "mainnet"),
        }
    }
}

#[tokio::main]
async fn main() -> anyhow::Result<()> {
    // Initialize tracing. In order to view logs, run `RUST_LOG=info cargo run`
    tracing_subscriber::fmt()
        .with_env_filter(tracing_subscriber::filter::EnvFilter::from_default_env())
        .init();
    let args = Args::parse();

    // Note: The part of the context we use for mainnet and sepolia is the same.
    let context: HostContext = electra::Context::for_mainnet().into();

    let beacon_client = BeaconClient::builder(args.beacon_api)
        .with_cache(args.data_dir.join("http"))
        .with_rate_limit(args.rps)
        .build();

    let state_dir = args.data_dir.join(args.network.to_string()).join("states");
    fs::create_dir_all(&state_dir)?;

    let provider = PersistentApiStateProvider::new(
        &state_dir,
        beacon_client.clone(),
        &context.clone().into(),
    )?;

    let reader = HostStateReader::new(CacheStateProvider::new(provider.clone()));

    match args.command {
        Command::Verify {
            mode,
            iterations,
            trusted_epoch,
        } => {
            let trusted_state =
                reader.state_at_slot(context.compute_start_slot_at_epoch(trusted_epoch))?;
            let epoch_boundary_slot = trusted_state.latest_block_header().slot;
            let trusted_beacon_block = beacon_client.get_block(epoch_boundary_slot).await?.unwrap();
            assert_eq!(
                trusted_beacon_block.state_root(),
                trusted_state.hash_tree_root().unwrap()
            );
            let mut trusted_checkpoint = Checkpoint {
                epoch: trusted_epoch,
                root: trusted_beacon_block.hash_tree_root()?,
            };
            info!("Trusted checkpoint: {}", trusted_checkpoint);

            let builder = InputBuilder::new(context, beacon_client.clone());

            for i in 0..iterations {
                tracing::info!("Iteration: {}", i);
                let (input, _) = builder.build(trusted_checkpoint).await?;
                tracing::debug!("Input: {:?}", input);

                let consensus_state = run_verify(mode, &reader, input.clone())?; // will panic if verification fails
                trusted_checkpoint = consensus_state.finalized_checkpoint;
            }
        }
        Command::Sync {
            mode,
            start_slot,
            log_path,
        } => {
            run_sync(&provider, start_slot, &beacon_client, mode, log_path).await?;
        }
    }

    Ok(())
}

async fn run_sync(
    provider: &PersistentApiStateProvider,
    start_slot: Slot,
    beacon_client: &BeaconClient,
    mode: ExecMode,
    log_path: Option<PathBuf>,
) -> anyhow::Result<()> {
    info!("Running Sync in mode: {mode}");
    let context: HostContext = electra::Context::for_mainnet().into();

    let logfile = log_path.map(|path| {
        fs::create_dir_all(&path.parent().unwrap()).expect("Failed to create log directory");
        let file = File::create(&path).expect("Failed to create log file");
        info!("Logging sync progress to: {}", path.display());
        file
    });

    let mut consensus_state = beacon_client.get_consensus_state(start_slot).await?;
    info!("Initial Consensus State: {:#?}", consensus_state);
    let sr = HostStateReader::<PersistentApiStateProvider>::new(provider.clone().into());

    let input_builder = InputBuilder::new(context, beacon_client.clone());

    loop {
        let (input, expected_state) = input_builder
            .build(consensus_state.finalized_checkpoint.clone())
            .await?;
        tracing::debug!("Input: {:?}", input);
        let msg = match run_verify(mode, &sr, input.clone()) {
            Ok(state) => {
                info!("Verification successful. New state: {:#?}", &state);
                if state != expected_state {
                    format!("New state mismatch: expected {expected_state:?}, got {state:?}")
                } else {
                    "Ok".to_string()
                }
            }
            Err(e) => {
                format!("Verification failed: {e}")
            }
        };
        if let Some(logfile) = &logfile {
            log_sync(logfile, &consensus_state, &expected_state, &msg);
        };

        consensus_state = expected_state;

        // uncache old states
        // provider.clear_states_before(consensus_state.finalized_checkpoint.epoch)?;
    }
}

fn run_verify<R: StateReader + StateProvider>(
    mode: ExecMode,
    host_reader: &R,
    input: Input,
) -> anyhow::Result<ConsensusState> {
    info!("Running Verification in mode: {mode}");

    let reader = PreflightStateReader::new(host_reader, input.state.finalized_checkpoint);
    let consensus_state = verify(&reader, input.clone()).unwrap(); // will panic if verification fails
    info!("Native Verification Success!");

    if mode == ExecMode::Ssz || mode == ExecMode::R0vm {
        let state_input = reader.to_input();
        let ssz_reader = state_input
            .clone()
            .into_state_reader(&GuestContext, input.state.finalized_checkpoint)?;
        let ssz_consensus_state =
            verify(&AssertStateReader::new(&ssz_reader, &reader), input.clone()).unwrap(); // will panic if verification fails
        info!("Ssz Verification Success!");
        assert_eq!(
            ssz_consensus_state, consensus_state,
            "Native and Ssz output mismatch"
        );

        if mode == ExecMode::R0vm {
            let journal = execute_guest_program(state_input, input);
            info!("Journal: {:?}", journal);
        }
    }

    tracing::info!("Consensus state: {:#?}", consensus_state);

    Ok(consensus_state)
}

fn execute_guest_program(state_input: StateInput, input: Input) -> Vec<u8> {
    info!("Executing guest program");
    let ssz_reader = bincode::serialize(&state_input).unwrap();
    info!("Serialized SszStateReader: {} bytes", ssz_reader.len());
    let input = bincode::serialize(&input).unwrap();
    info!("Serialized Input: {} bytes", input.len());
    info!("Total Input: {} bytes", ssz_reader.len() + input.len());
    let env = ExecutorEnv::builder()
        .write_frame(&ssz_reader)
        .write_frame(&input)
        .build()
        .unwrap();
    let executor = default_executor();
    let session_info = executor
        .execute(env, BEACON_GUEST_ELF)
        .expect("failed to execute guest program");
    info!("{} user cycles executed.", session_info.cycles());
    session_info.journal.bytes
}

fn log_sync(file: &File, from: &ConsensusState, to: &ConsensusState, message: &str) {
    let mut file = file;
    writeln!(file, "{:?} -> {:?}\t{}", from, to, message).expect("Failed to write to log file");
    warn!("Sync status logged: {}", message);
}<|MERGE_RESOLUTION|>--- conflicted
+++ resolved
@@ -26,15 +26,9 @@
 use tracing::{info, warn};
 use url::Url;
 use z_core::{
-<<<<<<< HEAD
-    verify, CacheStateProvider, ChainReader, Checkpoint, ConsensusState, Ctx, Epoch, GuestContext,
+    CacheStateProvider, ChainReader, Checkpoint, ConsensusState, Ctx, Epoch, GuestContext,
     HostContext, HostStateReader, Input, InputBuilder, PreflightStateReader, Slot, StateInput,
-    StateProvider, StateReader,
-=======
-    CacheStateProvider, Checkpoint, ConsensusState, Ctx, Epoch, GuestContext, HostContext,
-    HostStateReader, Input, InputBuilder, PreflightStateReader, StateInput, StateProvider,
-    StateReader, verify,
->>>>>>> 99a6140c
+    StateProvider, StateReader, verify,
 };
 use z_core_test_utils::AssertStateReader;
 
