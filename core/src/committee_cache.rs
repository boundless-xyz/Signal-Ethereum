<<<<<<< HEAD
use crate::{CommitteeIndex, Epoch, Slot, ValidatorIndex, ensure};
=======
// Copyright 2025 RISC Zero, Inc.
//
// Licensed under the Apache License, Version 2.0 (the "License");
// you may not use this file except in compliance with the License.
// You may obtain a copy of the License at
//
//     http://www.apache.org/licenses/LICENSE-2.0
//
// Unless required by applicable law or agreed to in writing, software
// distributed under the License is distributed on an "AS IS" BASIS,
// WITHOUT WARRANTIES OR CONDITIONS OF ANY KIND, either express or implied.
// See the License for the specific language governing permissions and
// limitations under the License.

use crate::shuffle_list::shuffle_list;
use crate::{CommitteeIndex, Ctx, Epoch, Slot, ValidatorIndex, ensure};
>>>>>>> 9e3affad
use alloc::{vec, vec::Vec};
use alloy_primitives::B256;
use beacon_types::EthSpec;
use core::num::NonZeroUsize;
use core::ops::Range;
use swap_or_not_shuffle::shuffle_list;
use tracing::debug;

/// Computes and stores the shuffling for an epoch. Provides various getters to allow callers to
/// read the committees for the given epoch.
#[derive(Debug, Default)]
pub struct CommitteeCache<E: EthSpec> {
    initialized_epoch: Option<Epoch>,
    shuffling: Vec<usize>,
    shuffling_positions: Vec<Option<NonZeroUsize>>,
    committees_per_slot: usize,
    slots_per_epoch: usize,
    _spec: core::marker::PhantomData<E>,
}

#[derive(thiserror::Error, Debug, PartialEq)]
pub enum Error {
    #[error("Cache is not initialized")]
    NotInitialized,
    #[error("Cache is not initialized at epoch {0}")]
    NotInitializedAtEpoch(Epoch),
    #[error("Zero slots per epoch")]
    ZeroSlotsPerEpoch,
    #[error("Insufficient validators")]
    InsufficientValidators,
    #[error("Unable to shuffle")]
    UnableToShuffle,
    #[error("Too many validators")]
    TooManyValidators,
    #[error("Shuffle index out of bounds: {0}")]
    ShuffleIndexOutOfBounds(usize),
}

// Everything needed to compute the shuffle
pub struct ShuffleData {
    pub(crate) seed: B256,
    pub(crate) indices: Vec<ValidatorIndex>,
    pub(crate) committees_per_slot: u64,
}

impl<E: EthSpec> CommitteeCache<E> {
    /// Return a new, fully initialized cache.
    pub fn initialized(
        ShuffleData {
            seed,
            indices: active_validator_indices,
            committees_per_slot,
        }: ShuffleData,
        epoch: Epoch,
    ) -> Result<CommitteeCache<E>, Error> {
        // May cause divide-by-zero errors.
        ensure!(committees_per_slot > 0, Error::ZeroSlotsPerEpoch);

        let max_validator_index = *active_validator_indices
            .iter()
            .max()
            .ok_or(Error::InsufficientValidators)?;

        debug!(
            "Shuffling {} active validators for seed: {}",
            active_validator_indices.len(),
            seed
        );
        let shuffling = shuffle_list(
            active_validator_indices,
            E::default_spec().shuffle_round_count,
            &seed[..],
            false,
        )
        .ok_or(Error::UnableToShuffle)?;

        // The use of `NonZeroUsize` reduces the maximum number of possible validators by one.
        ensure!(max_validator_index < usize::MAX, Error::TooManyValidators);

        let mut shuffling_positions = vec![<_>::default(); max_validator_index + 1];
        for (i, &v) in shuffling.iter().enumerate() {
            *shuffling_positions
                .get_mut(v)
                .ok_or(Error::ShuffleIndexOutOfBounds(v))? = NonZeroUsize::new(i + 1);
        }

        Ok(CommitteeCache {
            initialized_epoch: Some(epoch),
            shuffling,
            shuffling_positions,
            committees_per_slot: committees_per_slot.try_into().unwrap(),
            slots_per_epoch: E::slots_per_epoch() as usize,
            _spec: core::marker::PhantomData,
        })
    }

    /// Returns `true` if the cache has been initialized at the supplied `epoch`.
    ///
    /// An non-initialized cache does not provide any useful information.
    pub fn is_initialized_at(&self, epoch: Epoch) -> bool {
        Some(epoch) == self.initialized_epoch
    }

    /// Returns the shuffled list of active validator indices for the initialized epoch.
    ///
    /// Always returns `&[]` for a non-initialized epoch.
    pub fn shuffling(&self) -> &[usize] {
        &self.shuffling
    }

    /// Get the Beacon committee for the given `slot` and `index`.
    /// This is the validator indices for the committee members
    ///
    /// Return `None` if the cache is uninitialized, or the `slot` or `index` is out of range.
    pub fn get_beacon_committee(
        &self,
        slot: Slot,
        index: CommitteeIndex,
    ) -> Result<&[usize], Error> {
        ensure!(self.initialized_epoch.is_some(), Error::NotInitialized);
        ensure!(
            self.is_initialized_at(slot.epoch(E::slots_per_epoch())),
            Error::NotInitializedAtEpoch(slot.epoch(E::slots_per_epoch()))
        );
        ensure!(
            index < self.committees_per_slot,
            Error::ShuffleIndexOutOfBounds(index)
        );

        let committee_index = beacon_types::compute_committee_index_in_epoch(
            slot,
            self.slots_per_epoch,
            self.committees_per_slot,
            index,
        );
        self.compute_committee(committee_index)
            .ok_or(Error::UnableToShuffle)
    }

    /// Get all the Beacon committees at a given `slot`.
    ///
    /// Committees are sorted by ascending index order 0..committees_per_slot
    pub fn get_beacon_committees_at_slot(&self, slot: Slot) -> Result<Vec<&[usize]>, Error> {
        ensure!(self.initialized_epoch.is_some(), Error::NotInitialized);

        (0..self.get_committee_count_per_slot())
            .map(|index| self.get_beacon_committee(slot, index))
            .collect()
    }

    /// Returns the number of active validators in the initialized epoch.
    ///
    /// Always returns `usize::default()` for a non-initialized epoch.
    pub fn active_validator_count(&self) -> usize {
        self.shuffling.len()
    }

    /// Returns the total number of committees in the initialized epoch.
    ///
    /// Always returns `usize::default()` for a non-initialized epoch.
    pub fn epoch_committee_count(&self) -> usize {
        beacon_types::epoch_committee_count(self.committees_per_slot, self.slots_per_epoch)
    }

    /// Returns the number of committees per slot for this cache's epoch.
    pub fn get_committee_count_per_slot(&self) -> usize {
        self.committees_per_slot
    }

    /// Returns a slice of `self.shuffling` that represents the `index`'th committee in the epoch.
    fn compute_committee(&self, index: CommitteeIndex) -> Option<&[usize]> {
        self.shuffling.get(self.compute_committee_range(index)?)
    }

    /// Returns a range of `self.shuffling` that represents the `index`'th committee in the epoch.
    ///
    /// To avoid a divide-by-zero, returns `None` if `self.committee_count` is zero.
    ///
    /// Will also return `None` if the index is out of bounds.
    fn compute_committee_range(&self, index: CommitteeIndex) -> Option<Range<usize>> {
        beacon_types::compute_committee_range_in_epoch(
            self.epoch_committee_count(),
            index,
            self.shuffling.len(),
        )
    }

    /// Returns the index of some validator in `self.shuffling`.
    ///
    /// Always returns `None` for a non-initialized epoch.
    pub fn shuffled_position(&self, validator_index: usize) -> Option<usize> {
        self.shuffling_positions
            .get(validator_index)?
            .map(|p| p.get() - 1)
    }
}<|MERGE_RESOLUTION|>--- conflicted
+++ resolved
@@ -1,6 +1,3 @@
-<<<<<<< HEAD
-use crate::{CommitteeIndex, Epoch, Slot, ValidatorIndex, ensure};
-=======
 // Copyright 2025 RISC Zero, Inc.
 //
 // Licensed under the Apache License, Version 2.0 (the "License");
@@ -15,9 +12,7 @@
 // See the License for the specific language governing permissions and
 // limitations under the License.
 
-use crate::shuffle_list::shuffle_list;
-use crate::{CommitteeIndex, Ctx, Epoch, Slot, ValidatorIndex, ensure};
->>>>>>> 9e3affad
+use crate::{CommitteeIndex, Epoch, Slot, ValidatorIndex, ensure};
 use alloc::{vec, vec::Vec};
 use alloy_primitives::B256;
 use beacon_types::EthSpec;
