--- conflicted
+++ resolved
@@ -96,7 +96,7 @@
                                 link,
                                 attestations
                                     .iter()
-                                    .map(|a| a.aggregation_bits.iter().count())
+                                    .map(|a| a.aggregation_bits_electra().iter().count())
                                     .sum::<usize>(),
                             )
                         })
@@ -523,13 +523,8 @@
     // Run until the exit epoch plus a few more so post-exit attestations are processed
     advance_finalizing(&mut harness, Epochs(8)).await.unwrap();
     assert_eq!(
-<<<<<<< HEAD
-        consensus_state.finalized_checkpoint.epoch(),
-        expected_exit_epoch.as_u64() - 1,
-=======
         harness.get_current_state().current_epoch(),
         expected_exit_epoch.as_u64() + 3,
->>>>>>> 9e3affad
         "consensus state should be one epoch before the new validator stops participating"
     );
 
@@ -659,11 +654,6 @@
     process_block(&harness, block).await.unwrap();
 
     assert_eq!(
-<<<<<<< HEAD
-        consensus_state.finalized_checkpoint.epoch(),
-        activation_epoch.as_u64() - 1,
-        "consensus state should be one epoch before the new validator starts participating"
-=======
         harness.get_current_state().deposit_requests_start_index(),
         Ok(deposit_index),
         "deposit_requests_start_index should be set by first electra deposit"
@@ -676,7 +666,6 @@
             .len(),
         1,
         "There should be one pending deposit"
->>>>>>> 9e3affad
     );
 
     // continue until just before the deposit is processed
