--- conflicted
+++ resolved
@@ -255,13 +255,8 @@
     info!("Verification mode: {mode}");
 
     info!("Running preflight");
-<<<<<<< HEAD
-    let reader = PreflightStateReader::new(host_reader, input.state.finalized_checkpoint);
+    let reader = PreflightStateReader::new(host_reader, input.consensus_state.finalized_checkpoint);
     let consensus_state = verify::<E, _>(&reader, input.clone()).context("preflight failed")?;
-=======
-    let reader = PreflightStateReader::new(host_reader, input.consensus_state.finalized_checkpoint);
-    let consensus_state = verify(&reader, input.clone()).context("preflight failed")?;
->>>>>>> dbd9e4e9
     info!("Preflight succeeded");
 
     if mode == ExecMode::Ssz || mode == ExecMode::R0vm {
