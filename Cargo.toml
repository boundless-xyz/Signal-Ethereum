[workspace]
resolver = "2"
members = [ "core","host", "methods", "ssz-multiproofs" ]

# Always optimize; building and running the guest takes much longer without optimization.
[profile.dev]
opt-level = 3

[profile.release]
opt-level = 3 # Optimize for build time and code size; use "3" for maximum runtime performance
codegen-units = 16 # Increases parallelism in code generation
debug = false # Disable debug information to speed up builds
lto = false # Link Time Optimization disabled for faster linking
panic = "unwind" # Keeps unwinding for better build speed; "abort" is faster but changes behavior
incremental = false # Disable incremental compilation for deterministic builds
overflow-checks = false # Skip overflow checks for better performance

[workspace.dependencies]
methods = { path = "./methods" }

alloy-primitives = { version = "0.8" , default-features = false}
bincode = { version = "1.3" }
hex = { version = "0.4" }
bytemuck = { version = "1.14" }

<<<<<<< HEAD
risc0-zkvm = { git = "https://github.com/risc0/risc0", branch = "main", default-features = false }
# risc0-zkvm = { path = "../risc0/risc0/zkvm", default-features = false }
# risc0-zkvm = { version = "^2.0.2", default-features = false }
=======
# risc0-zkvm = { path = "../risc0/risc0/zkvm", default-features = false }
risc0-zkvm = { version = "^2.0.2", default-features = false }
>>>>>>> 8c7db385

tracing-subscriber = { version = "0.3", features = ["env-filter"] }
serde = "1.0"
sha2 = { version = "=0.10.8", default-features = false }
ethereum-consensus = { git = "https://github.com/gattaca-com/ethereum-consensus.git", rev = "072fb2c5abdc8585db5ea6136db561b733a56234", default-features = false }
ssz_rs = { git = "https://github.com/willemolding/ssz-rs", rev = "41c4ecd24ab9ca85ec6cae11d4227410f9363f37", default-features = false }
bitvec = { version = "1", features = ["serde"] }
tracing = "0.1.41"
anyhow = "1.0.57"
thiserror = "2.0"

[patch."https://github.com/ralexstokes/ssz-rs"]
# Get the merkle tree empty node virtualization so non-trivial merkle trees actually fit in memory
ssz_rs = { git = "https://github.com/ec2/ssz-rs", rev = "86be2a71c2bd4d5b454a8e86b83af1effd1e14d8"}
# ssz_rs = { path = "../ssz-rs/ssz-rs" }

[patch."https://github.com/willemolding/ssz-rs"]
ssz_rs = { git = "https://github.com/ec2/ssz-rs", rev = "86be2a71c2bd4d5b454a8e86b83af1effd1e14d8"}

# [patch."https://github.com/gattaca-com/ethereum-consensus"]
# ethereum-consensus = { path = "../ethereum-consensus/ethereum-consensus" }
# beacon-api-client = { path = "../ethereum-consensus/beacon-api-client" }<|MERGE_RESOLUTION|>--- conflicted
+++ resolved
@@ -23,14 +23,8 @@
 hex = { version = "0.4" }
 bytemuck = { version = "1.14" }
 
-<<<<<<< HEAD
-risc0-zkvm = { git = "https://github.com/risc0/risc0", branch = "main", default-features = false }
-# risc0-zkvm = { path = "../risc0/risc0/zkvm", default-features = false }
-# risc0-zkvm = { version = "^2.0.2", default-features = false }
-=======
 # risc0-zkvm = { path = "../risc0/risc0/zkvm", default-features = false }
 risc0-zkvm = { version = "^2.0.2", default-features = false }
->>>>>>> 8c7db385
 
 tracing-subscriber = { version = "0.3", features = ["env-filter"] }
 serde = "1.0"
