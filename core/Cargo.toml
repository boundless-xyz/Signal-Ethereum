--- conflicted
+++ resolved
@@ -39,20 +39,12 @@
 thiserror = { workspace = true }
 tracing = { workspace = true }
 tree_hash = { version = "0.8" }
-<<<<<<< HEAD
-serde_with = "3.13"
-tree_hash_derive = { version = "0.8.0" }
-
-[dev-dependencies]
-bincode = { workspace = true }
-=======
 
 [dev-dependencies]
 arbitrary = "1.4"
 beacon_types = { workspace = true, default-features = false, features = ["legacy-arith", "arbitrary"] }
 bincode = { workspace = true }
 rand = "0.9"
->>>>>>> f0efe796
 state_processing = { git = "https://github.com/ec2/lighthouse.git", rev = "68f38bd1bf06149579ec369116e509ecddabebec" }
 test-log = { version = "0.2", features = ["trace"] }
 test_utils = { path = "test_utils" }
