--- conflicted
+++ resolved
@@ -318,18 +318,7 @@
     Ok(state_root.into())
 }
 
-<<<<<<< HEAD
-/// Extracts the relevant fields from the multiproof of the BeaconState.
-///
-/// Currently, includes:
-/// - genesis_validators_root
-/// - slot
-/// - fork
-/// - validators_root
-/// - finalized_checkpoint.epoch
-=======
 /// Extracts the [StateInfo] from the beacon state [Multiproof].
->>>>>>> 127be4b4
 fn extract_beacon_state_multiproof(
     beacon_state: &Multiproof<'_>,
 ) -> Result<StateInfo, ssz_multiproofs::Error> {
