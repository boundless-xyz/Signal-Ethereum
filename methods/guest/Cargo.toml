--- conflicted
+++ resolved
@@ -16,16 +16,7 @@
 # risc0-zkvm-platform = { path = "../../../risc0/risc0/zkvm/platform", features = ["sys-getenv"] }
 z-core = { path = "../../core", default-features = false }
 bincode = { version = "1.3" }
-<<<<<<< HEAD
-blst = { version = "0.3.14", default-features = false, features = ["no-threads"]}
-# blst = {path = "../../../risc0-blst/bindings/rust", default-features = false, features = ["no-threads"]}
-# risc0-bigint2 = {path = "../../../risc0/risc0/bigint2", default-features = false, features = [
-#   "unstable",
-# ] }
-=======
 blst = { version = "0.3.14", default-features = false, features = ["no-threads"] }
-risc0-bigint2 = { version = "=1.4.2", default-features = false, features = ["unstable"] }
->>>>>>> 08f69c45
 tracing-subscriber = { version = "0.3", default-features = false, features = ["env-filter", "std", "fmt"] }
 
 
@@ -41,5 +32,5 @@
 k256 = { git = "https://github.com/risc0/RustCrypto-elliptic-curves", tag = "k256/v0.13.4-risczero.1" }
 
 [features]
-# default = ["sepolia"]
+default = ["sepolia"]
 sepolia = ["z-core/sepolia"]