use crate::{Attestation, Checkpoint, ConsensusState, Epoch, Input, Link, Root, Slot};
use ethereum_consensus::{
    electra::mainnet::{BeaconBlockHeader, MAX_VALIDATORS_PER_SLOT, SignedBeaconBlockHeader},
    phase0::mainnet::{MAX_COMMITTEES_PER_SLOT, SLOTS_PER_EPOCH},
    types::mainnet::BeaconBlock,
};
use futures::stream::{self, StreamExt};
use std::{collections::BTreeMap, fmt::Display, ops::Range};
use tracing::{debug, info};

/// A trait to abstract reading data from an instance of a beacon chain
/// This could be an RPC to a node or something else (e.g. test harness)
pub trait ChainReader {
    #[allow(async_fn_in_trait)]
    async fn get_block_header(
        &self,
        block_id: impl Display,
    ) -> Result<SignedBeaconBlockHeader, anyhow::Error>;

    #[allow(async_fn_in_trait)]
    async fn get_block(&self, block_id: impl Display) -> Result<BeaconBlock, anyhow::Error>;

    #[allow(async_fn_in_trait)]
    async fn get_consensus_state(
        &self,
        state_id: impl Display,
    ) -> Result<ConsensusState, anyhow::Error>;
}

#[derive(thiserror::Error, Debug)]
pub enum InputBuilderError {
    #[error("Failed to find enough attestations. Required: {required}")]
    InsufficientAttestations { required: usize },
    #[error("Failed to find a supermajority link")]
    FailedToFindLink,
    #[error("Chain reader error: {0}")]
    ChainReader(#[from] anyhow::Error),
}

/// Given the current ConsensusState, query a beacon node to build an input that can be
/// used to evolve this state to a new state in the "best" way possible
pub async fn build_input<CR: ChainReader>(
    chain_reader: &CR,
    consensus_state: ConsensusState,
) -> Result<Input, InputBuilderError> {
    let trusted_block_root = consensus_state.finalized_checkpoint.root;
    let trusted_block_header = chain_reader.get_block_header(trusted_block_root).await?;
    let trusted_state_root = trusted_block_header.message.state_root;

    let (states, start_slot, end_slot) = get_next_finalization(
        chain_reader,
        &trusted_block_header.message,
        &consensus_state,
<<<<<<< HEAD
        0, // We require 32 blocks worth of attestations most likely..
=======
>>>>>>> 6f612dac
    )
    .await?;

    // We now have a list of at least 2 consensus states (one being the initial one).
    // We now need to compute the links that take us from the first state to the finalized one.
    let links = generate_links(&states)?;

    let links_and_attestations =
        collect_attestations_for_links(chain_reader, &links, start_slot, end_slot).await?;
    for (link, attestations) in links_and_attestations.iter() {
        debug!("Link: {:?}, Attestations: {}", link, attestations.len());
    }

    // TODO(ec2): Make this work for when we have multiple links
    let (link, attestations) = links_and_attestations[0].clone();

    Ok(Input {
        consensus_state,
        link,
        attestations,
        trusted_checkpoint_state_root: trusted_state_root,
    })
}

/// Starting at the trusted block header and the consensus state in which it is finalized,
/// find the chain of consensus states that lead to the next finalized state. Also returns
/// a start and end slot hints of where to find their attestations.
async fn get_next_finalization<CR: ChainReader>(
    chain_reader: &CR,
    trusted_block_header: &BeaconBlockHeader,
    consensus_state: &ConsensusState,
) -> Result<(Vec<ConsensusState>, Slot, Slot), InputBuilderError> {
    let start_slot = trusted_block_header.slot;
    let mut states = vec![consensus_state.clone()];

    // I think technically we can start from a later slot, but its ok this should still work.
    // We might just be doing more work than necessary, but this is the host.
    let mut slot = start_slot;

    // Iterate over the chain from the trusted slot to find where the consensus state changes saving each one until
    // we find a new finality event.
    // TODO(ec2): Should limit this maybe... Theoretically can go for a long time if chain is inactive
    loop {
        slot += 1;
        let curr_consensus_state = states.last().unwrap().clone();

        let next_consensus_state = chain_reader
            .get_consensus_state(slot)
            .await
            .map_err(InputBuilderError::ChainReader)?;

        // Found the next consensus state
        if curr_consensus_state != next_consensus_state
            && curr_consensus_state.previous_justified_checkpoint.epoch
                < next_consensus_state.previous_justified_checkpoint.epoch
        {
            states.push(next_consensus_state.clone());
            // New finality event
            if curr_consensus_state.finalized_checkpoint
                != next_consensus_state.finalized_checkpoint
            {
                break;
            }
        }
    }

    Ok((states, start_slot, slot))
}

/// Gathers the attestations for links, looking at block in the range [start_slot, end_slot].
async fn collect_attestations_for_links(
    chain_reader: &impl ChainReader,
    links: &[Link],
    start_slot: Slot,
    end_slot: Slot,
) -> Result<
    Vec<(
        Link,
        Vec<Attestation<MAX_VALIDATORS_PER_SLOT, MAX_COMMITTEES_PER_SLOT>>,
    )>,
    InputBuilderError,
> {
<<<<<<< HEAD
    tracing::debug!(
        "Searching for a supermajority link from {:?} to epoch {}",
        source,
        target_epoch
    );

    // Get attestations for the next epoch
    let attestations = get_grouped_attestations(chain_reader, slots, source, target_epoch).await?;

    Ok(attestations.iter().find_map(|(_, attestations)| {
        if attestations.len() < min_attestations as usize {
            None
        } else {
            let a = attestations[0].clone();
            Some((
                Link {
                    source: a.data.source.into(),
                    target: a.data.target.into(),
                },
                attestations.clone(),
            ))
        }
    }))
}

/// Over a range of slots, query a beacon node for attestations with
///  - The given source checkpoint (root and epoch)
///  - The given target epoch (root is not yet known)
/// and return them grouped by their target root.
async fn get_grouped_attestations<CR: ChainReader>(
    chain_reader: &CR,
    slots: Range<Slot>,
    source: Checkpoint,
    target_epoch: Epoch,
) -> Result<
    BTreeMap<Root, Vec<Attestation<MAX_VALIDATORS_PER_SLOT, MAX_COMMITTEES_PER_SLOT>>>,
    InputBuilderError,
> {
    let mut blocks = Vec::new();
    for slot in slots {
        let block = chain_reader.get_block(slot).await;
        match block {
            Ok(block) => blocks.push(block),
            Err(e) => tracing::warn!("Failed to get block (maybe a missed slot?) {}: {}", slot, e),
        }
    }
=======
    let blocks = stream::iter(start_slot..=end_slot)
        .filter_map(async |slot| {
            let block = chain_reader.get_block(slot).await;
            match block {
                Ok(block) => Some(block),
                Err(e) => {
                    tracing::warn!("Failed to get block (maybe a missed slot?) {}: {}", slot, e);
                    None
                }
            }
        })
        .collect::<Vec<_>>()
        .await;
>>>>>>> 6f612dac

    let all_attestations = blocks
        .iter()
        .flat_map(|b| match b.body() {
            ethereum_consensus::types::BeaconBlockBodyRef::Electra(body) => {
                body.attestations.iter().cloned().collect::<Vec<_>>()
            }
            _ => unimplemented!("Electra Only!"),
        })
        .collect::<Vec<_>>();

    let mut result = Vec::new();

    // group attestations with their links
    for link in links {
        let matching_attestations = all_attestations
            .iter()
            .filter(|attestation| {
                attestation.data.source.root == link.source.root
                    && attestation.data.target.epoch == link.target.epoch
            })
            .cloned()
            .map(Into::into)
            .collect::<Vec<_>>();

        result.push((link.clone(), matching_attestations));
    }
    Ok(result)
}

// Given a list of consensus states, generate the links that can be used to evolve the state
// to the next finalized state.
fn generate_links(states: &[ConsensusState]) -> Result<Vec<Link>, InputBuilderError> {
    let mut links = Vec::new();

    assert!(
        states.len() >= 2,
        "Must have at least 2 states to create links"
    );
    // check that all except the last state have the same finalized checkpoint
    let finalized_checkpoint = &states[0].finalized_checkpoint;
    for state in &states[1..states.len() - 1] {
        if state.finalized_checkpoint != *finalized_checkpoint {
            return Err(InputBuilderError::FailedToFindLink);
        }
    }

    // TODO(ec2): This is still not exactly correct. Only for 1 finality right now. Will fix.
    for i in 0..states.len() - 1 {
        let prev_state = &states[i];
        let curr_state = &states[i + 1];
        // We've reached the end
        if curr_state.finalized_checkpoint == prev_state.current_justified_checkpoint {
            assert!(
                i == states.len() - 2,
                "Last state must be the finalized one"
            );
            links.push(Link {
                source: curr_state.finalized_checkpoint.into(),
                target: curr_state.current_justified_checkpoint.into(),
            });
            break;
        }
    }

    Ok(links)
}<|MERGE_RESOLUTION|>--- conflicted
+++ resolved
@@ -51,10 +51,6 @@
         chain_reader,
         &trusted_block_header.message,
         &consensus_state,
-<<<<<<< HEAD
-        0, // We require 32 blocks worth of attestations most likely..
-=======
->>>>>>> 6f612dac
     )
     .await?;
 
@@ -137,54 +133,6 @@
     )>,
     InputBuilderError,
 > {
-<<<<<<< HEAD
-    tracing::debug!(
-        "Searching for a supermajority link from {:?} to epoch {}",
-        source,
-        target_epoch
-    );
-
-    // Get attestations for the next epoch
-    let attestations = get_grouped_attestations(chain_reader, slots, source, target_epoch).await?;
-
-    Ok(attestations.iter().find_map(|(_, attestations)| {
-        if attestations.len() < min_attestations as usize {
-            None
-        } else {
-            let a = attestations[0].clone();
-            Some((
-                Link {
-                    source: a.data.source.into(),
-                    target: a.data.target.into(),
-                },
-                attestations.clone(),
-            ))
-        }
-    }))
-}
-
-/// Over a range of slots, query a beacon node for attestations with
-///  - The given source checkpoint (root and epoch)
-///  - The given target epoch (root is not yet known)
-/// and return them grouped by their target root.
-async fn get_grouped_attestations<CR: ChainReader>(
-    chain_reader: &CR,
-    slots: Range<Slot>,
-    source: Checkpoint,
-    target_epoch: Epoch,
-) -> Result<
-    BTreeMap<Root, Vec<Attestation<MAX_VALIDATORS_PER_SLOT, MAX_COMMITTEES_PER_SLOT>>>,
-    InputBuilderError,
-> {
-    let mut blocks = Vec::new();
-    for slot in slots {
-        let block = chain_reader.get_block(slot).await;
-        match block {
-            Ok(block) => blocks.push(block),
-            Err(e) => tracing::warn!("Failed to get block (maybe a missed slot?) {}: {}", slot, e),
-        }
-    }
-=======
     let blocks = stream::iter(start_slot..=end_slot)
         .filter_map(async |slot| {
             let block = chain_reader.get_block(slot).await;
@@ -198,7 +146,6 @@
         })
         .collect::<Vec<_>>()
         .await;
->>>>>>> 6f612dac
 
     let all_attestations = blocks
         .iter()
