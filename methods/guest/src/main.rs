// Copyright (c) 2025 RISC Zero, Inc.
//
// All rights reserved.

use risc0_zkvm::guest::env;
<<<<<<< HEAD
use z_core::{
    compute_fork_data_root, verify, GuestContext, Input, Output, Root, StateInput, StateReader,
};

mod config;
=======
use z_core::{GuestContext, Input, Output, StateInput, verify};
>>>>>>> 9e3affad

fn main() {
    let filter = tracing_subscriber::filter::EnvFilter::from_default_env()
        .add_directive(tracing_subscriber::filter::LevelFilter::INFO.into());
    tracing_subscriber::fmt()
        .without_time()
        .with_env_filter(filter)
        .init();

    let ssz_reader_bytes = env::read_frame();
    let input_bytes = env::read_frame();
    env::log("Finished reading frames. Start deserialization...");

    let input: Input = bincode::deserialize(&input_bytes).unwrap();
    env::log(&format!("Input deserialized: {} bytes", input_bytes.len()));

    let state_reader = {
        let state_input: StateInput = bincode::deserialize(&ssz_reader_bytes).unwrap();
        env::log(&format!(
            "StateReader deserialized: {} bytes",
            ssz_reader_bytes.len()
        ));

        env::log("Verify and Cache SszStateReader");
        state_input.into_state_reader(&GuestContext, input.state.finalized_checkpoint)
    }
    .unwrap();

    assert_eq!(
        state_reader
            .fork_data_root(input.state.finalized_checkpoint.epoch)
            .unwrap(),
        compute_fork_data_root(
            config::VERSION,
            Root::from_slice(&config::GENESIS_VALIDATORS_ROOT)
        ),
        "Fork data root mismatch. State is not consistent with the expected chain"
    );

    // the input bytes are no longer needed
    drop((ssz_reader_bytes, input_bytes));

    env::log("Running FFG state update");

    let pre_state = input.state.clone();
    let post_state = verify(&state_reader, input).unwrap();

    // write public output to the journal
    let output = Output {
        pre_state,
        post_state,
    };
    env::commit_slice(&output.abi_encode())
}<|MERGE_RESOLUTION|>--- conflicted
+++ resolved
@@ -3,15 +3,11 @@
 // All rights reserved.
 
 use risc0_zkvm::guest::env;
-<<<<<<< HEAD
 use z_core::{
-    compute_fork_data_root, verify, GuestContext, Input, Output, Root, StateInput, StateReader,
+    GuestContext, Input, Output, Root, StateInput, StateReader, compute_fork_data_root, verify,
 };
 
 mod config;
-=======
-use z_core::{GuestContext, Input, Output, StateInput, verify};
->>>>>>> 9e3affad
 
 fn main() {
     let filter = tracing_subscriber::filter::EnvFilter::from_default_env()
