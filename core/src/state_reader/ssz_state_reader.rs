--- conflicted
+++ resolved
@@ -296,29 +296,10 @@
             let (_, exit_epoch) = values.next().ok_or(ssz_multiproofs::Error::MissingValue)?;
             let exit_epoch = u64_from_chunk(exit_epoch);
 
-<<<<<<< HEAD
-            // We are calculating the validator index from the gindex.
-            let validator_index =
-                (exit_epoch_gindex >> VALIDATOR_TREE_DEPTH) - (1 << VALIDATOR_LIST_TREE_DEPTH);
-            // NOTE: This should not fail until there are more than 2^32 validators.
-            let validator_index = usize::try_from(validator_index).unwrap();
-
-            Ok((
-                validator_index,
-                ValidatorInfo {
-                    pubkey,
-                    effective_balance,
-                    activation_eligibility_epoch,
-                    activation_epoch,
-                    exit_epoch,
-                },
-            ))
-        })
-        .collect::<Result<BTreeMap<_, _>, ssz_multiproofs::Error>>()?;
-=======
             let validator_info = ValidatorInfo {
                 pubkey,
                 effective_balance,
+                activation_eligibility_epoch,
                 activation_epoch,
                 exit_epoch,
             };
@@ -332,7 +313,6 @@
     let length = u64_from_chunk(length);
     assert_eq!(validator_index as u64, length);
 
->>>>>>> 9bf4d60a
     assert!(values.next().is_none());
 
     Ok(validator_cache)
