[workspace]
resolver = "2"
members = ["core", "host", "methods", "ssz-multiproofs", "core/test_utils"]

# Always optimize; building and running the guest takes much longer without optimization.
[profile.dev]
opt-level = 3

[profile.release]
opt-level = 3 # Optimize for build time and code size; use "3" for maximum runtime performance
codegen-units = 16 # Increases parallelism in code generation
debug = false # Disable debug information to speed up builds
lto = false # Link Time Optimization disabled for faster linking
panic = "unwind" # Keeps unwinding for better build speed; "abort" is faster but changes behavior
incremental = false # Disable incremental compilation for deterministic builds
overflow-checks = false # Skip overflow checks for better performance

[workspace.dependencies]
methods = { path = "./methods" }

<<<<<<< HEAD
alloy-primitives = { version = "0.8.25" , default-features = false}
=======
alloy-primitives = { version = "0.8.25" }
>>>>>>> b4939273
bincode = { version = "1.3" }
hex = { version = "0.4" }
bytemuck = { version = "1.14" }

risc0-build = { version = "3.0.1-rc.1" }
risc0-zkvm = { version = "3.0.0-rc.1", default-features = false }

tracing-subscriber = { version = "0.3", features = ["env-filter"] }
serde = "1.0"
sha2 = { version = "=0.10.8", default-features = false }
ethereum-consensus = { git = "https://github.com/gattaca-com/ethereum-consensus.git", rev = "072fb2c5abdc8585db5ea6136db561b733a56234", default-features = false }
ssz_rs = { git = "https://github.com/willemolding/ssz-rs", rev = "41c4ecd24ab9ca85ec6cae11d4227410f9363f37", default-features = false }
bitvec = { version = "1", features = ["serde"] }
tracing = "0.1.41"
anyhow = "1.0.57"
thiserror = "2.0"
tokio = { version = "1.45", features = ["full"] }

beacon_chain = { git = "https://github.com/ec2/lighthouse.git", rev = "68f38bd1bf06149579ec369116e509ecddabebec" }
beacon_types = { package = "types", git = "https://github.com/ec2/lighthouse.git", rev = "68f38bd1bf06149579ec369116e509ecddabebec", default-features = false, features = ["legacy-arith"] }

[patch."https://github.com/ralexstokes/ssz-rs"]
# Get the merkle tree empty node virtualization so non-trivial merkle trees actually fit in memory
ssz_rs = { git = "https://github.com/ec2/ssz-rs", rev = "86be2a71c2bd4d5b454a8e86b83af1effd1e14d8" }
# ssz_rs = { path = "../ssz-rs/ssz-rs" }

[patch."https://github.com/willemolding/ssz-rs"]
ssz_rs = { git = "https://github.com/ec2/ssz-rs", rev = "86be2a71c2bd4d5b454a8e86b83af1effd1e14d8" }

# [patch."https://github.com/gattaca-com/ethereum-consensus"]
# ethereum-consensus = { path = "../ethereum-consensus/ethereum-consensus" }
# beacon-api-client = { path = "../ethereum-consensus/beacon-api-client" }<|MERGE_RESOLUTION|>--- conflicted
+++ resolved
@@ -18,11 +18,7 @@
 [workspace.dependencies]
 methods = { path = "./methods" }
 
-<<<<<<< HEAD
-alloy-primitives = { version = "0.8.25" , default-features = false}
-=======
 alloy-primitives = { version = "0.8.25" }
->>>>>>> b4939273
 bincode = { version = "1.3" }
 hex = { version = "0.4" }
 bytemuck = { version = "1.14" }
