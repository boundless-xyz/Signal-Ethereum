[package]
name = "z-core"
version = "0.1.0"
edition = "2024"

[[bin]]
name = "gen_context"
test = false
bench = false
required-features = ["host"]

[dependencies]
alloy-primitives = { workspace = true, default-features = false }
ssz_rs = { workspace = true, default-features = true, optional = true, features = ["serde"] }
ethereum-consensus = { workspace = true, default-features = false, optional = true }
futures = { version = "0.3", optional = true}
serde = { workspace = true }
tracing = "0.1.41"
serde_json = "1.0.133"
sha2 = { workspace = true, default-features = false }
anyhow = { workspace = true }
ssz-multiproofs = { path = "../ssz-multiproofs" }
thiserror = { workspace = true }
blst = { version = "0.3.14", default-features = false, features = ["serde"]}
serde_arrays = { version = "0.2.0" }
elsa = { version = "1.11", optional = true }
<<<<<<< HEAD
quote = { version = "1.0", optional = true }
syn = { version = "2.0", optional = true }
proc-macro2 = { version = "1.0", optional = true }
prettyplease = { version = "0.2", optional = true }
[features]
default = ["host"]
host = [
    "dep:ethereum-consensus", "ssz-multiproofs/builder", "blst/default", "ssz-multiproofs/progress-bar", "dep:elsa", "dep:futures", "dep:quote", "dep:syn", "dep:prettyplease", "dep:proc-macro2"
=======
tree_hash = { version = "0.9" }
tree_hash_derive = { version = "0.9.0" }
ssz_types = { version = "0.10.0" }
[features]
default = ["host"]
host = [
    "dep:ethereum-consensus", "ssz-multiproofs/builder", "blst/default", "ssz-multiproofs/progress-bar", "dep:elsa", "dep:futures", "dep:ssz_rs"
>>>>>>> 6c40da0c
]<|MERGE_RESOLUTION|>--- conflicted
+++ resolved
@@ -24,22 +24,16 @@
 blst = { version = "0.3.14", default-features = false, features = ["serde"]}
 serde_arrays = { version = "0.2.0" }
 elsa = { version = "1.11", optional = true }
-<<<<<<< HEAD
 quote = { version = "1.0", optional = true }
 syn = { version = "2.0", optional = true }
 proc-macro2 = { version = "1.0", optional = true }
 prettyplease = { version = "0.2", optional = true }
+tree_hash = { version = "0.9" }
+tree_hash_derive = { version = "0.9.0" }
+ssz_types = { version = "0.10.0" }
+
 [features]
 default = ["host"]
 host = [
-    "dep:ethereum-consensus", "ssz-multiproofs/builder", "blst/default", "ssz-multiproofs/progress-bar", "dep:elsa", "dep:futures", "dep:quote", "dep:syn", "dep:prettyplease", "dep:proc-macro2"
-=======
-tree_hash = { version = "0.9" }
-tree_hash_derive = { version = "0.9.0" }
-ssz_types = { version = "0.10.0" }
-[features]
-default = ["host"]
-host = [
-    "dep:ethereum-consensus", "ssz-multiproofs/builder", "blst/default", "ssz-multiproofs/progress-bar", "dep:elsa", "dep:futures", "dep:ssz_rs"
->>>>>>> 6c40da0c
+    "dep:ethereum-consensus", "ssz-multiproofs/builder", "blst/default", "ssz-multiproofs/progress-bar", "dep:elsa", "dep:futures", "dep:quote", "dep:syn", "dep:prettyplease", "dep:proc-macro2", "dep:ssz_rs"
 ]