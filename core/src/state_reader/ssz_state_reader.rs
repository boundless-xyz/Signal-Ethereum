use std::collections::BTreeMap;

use crate::{Epoch, PublicKey, VALIDATOR_LIST_TREE_DEPTH, VALIDATOR_TREE_DEPTH};
use crate::{StatePatch, ValidatorInfo};
use alloy_primitives::B256;
use serde::{Deserialize, Serialize};
use ssz_multiproofs::Multiproof;
use tracing::info;

use super::StateReader;
type Node = [u8; 32];

#[derive(Default)]
pub struct ComputedCache {
    // TODO(ec2): We should really only need the active ones. Can store in a map.
    pub validators: BTreeMap<u64, ValidatorInfo>,
    pub randao: [u8; 32],
    pub validator_count: u64,
    pub genesis_validators_root: B256,
    pub fork_version: [u8; 4],
}

#[derive(Deserialize, Serialize)]
pub struct SszStateReader<'a> {
    pub trusted_epoch: u64,
    #[serde(borrow)]
    pub beacon_state: Multiproof<'a>,
    #[serde(borrow)]
    // Ideally this is only validators that are accessed in the verification of all attestations given to us.
    // The second best thing is to have all the active validators.
    // The worst thing is to have all the validators. This is what we do now.
    // It should be a security issue to underpopulate this list, because Attestation verification will just fail.
    // We may fail to finalize a checkpoint, but we cannot finalize an invalid checkpoint since this is still merkle proved.
    pub validators: Multiproof<'a>,
    pub patches: BTreeMap<Epoch, StatePatch>,

    // TODO(ec2): We can give hints from tthe host for the active validator count so we can proactively allocate memory
    #[serde(skip)]
    pub cache: ComputedCache,
}

impl SszStateReader<'_> {
    #[tracing::instrument(skip(self, trusted_state_root))]
    pub fn verify_and_cache(&mut self, trusted_state_root: [u8; 32]) {
        // TODO(ec2): verify patches are valid
        info!("Patches: {:?}", self.patches);
        let mut beacon_state = self.beacon_state.values();
        let (_, genesis_validators_root) = beacon_state.next().unwrap();
        let (_, fork_current_version) = beacon_state.next().unwrap();

        let (_, validators_root) = beacon_state.next().unwrap();
        let (_, randao) = beacon_state.next().unwrap();

        // merkle verify beacon state root against trusted state root from input
        self.beacon_state
            .verify(&trusted_state_root)
            .expect("Beacon state root mismatch");
        info!("Beacon state root verified");
        // merkle verify validators root
        self.validators
            .verify(validators_root)
            .expect("Validators root mismatch");
        info!("Validators root verified");
        let validator_count = self.validators.get(3).unwrap();
        let validator_count = u64_from_b256(validator_count, 0);

        let mut validator_cache = BTreeMap::new();
        let mut buf: [u8; 48] = [0; 48];
        let mut values = self.validators.values();

        let mut read_vcount = 0;

        for _i in 0..validator_count {
            let pk0_maybe = values.next();
            let pk1_maybe = values.next();
            if pk1_maybe.is_none() {
                // we are at the end of the multiproof, the last read value is the total validator count (not just the actives ones)
                let (_, v_count) = pk0_maybe.unwrap();
                read_vcount = u64_from_b256(v_count, 0);
                break;
            }
            let (_, pk0) = pk0_maybe.unwrap();

            let (_, pk1) = pk1_maybe.unwrap();

            let (_, effective_balance) = values.next().unwrap();
            let effective_balance = u64_from_b256(effective_balance, 0);

            let (_, activation_epoch) = values.next().unwrap();
            let activation_epoch = u64_from_b256(activation_epoch, 0);

            let (exit_epoch_gindex, exit_epoch) = values.next().unwrap();
            let exit_epoch = u64_from_b256(exit_epoch, 0);

            // We are calulating the validator index from the gindex.
            let validator_index =
                (exit_epoch_gindex >> VALIDATOR_TREE_DEPTH) - (1 << VALIDATOR_LIST_TREE_DEPTH);

            buf[0..32].copy_from_slice(&pk0[0..32]);
            buf[32..48].copy_from_slice(&pk1[0..16]);

            let pubkey = PublicKey::from_bytes(buf.as_slice()).unwrap();
            #[cfg(not(feature = "host"))]
            if read_vcount % 50000 == 0 {
                info!("Validator Cache Construction {}", read_vcount);
            }
<<<<<<< HEAD

            validator_cache.insert(
                validator_index,
                ValidatorInfo {
                    pubkey: pubkey.into(),
                    effective_balance,
                    activation_epoch,
                    exit_epoch,
                },
            );
=======
            validator_cache.push(ValidatorInfo {
                pubkey,
                effective_balance,
                activation_epoch,
                exit_epoch,
            });
>>>>>>> 56f5a794
        }

        info!("Validator Cache Construction complete");
        assert_eq!(read_vcount, validator_count);

        assert!(
            values.next().is_none(),
            "Validator multiproof has more than expected values"
        );

        self.cache.validators = validator_cache;
<<<<<<< HEAD
        self.cache.validator_count = read_vcount as u64;
=======
        self.cache.validator_count = v_count;
>>>>>>> 56f5a794
        self.cache.randao = *randao;
        self.cache.genesis_validators_root = genesis_validators_root.into();
        self.cache.fork_version = fork_current_version[0..4].try_into().unwrap();
        info!(
            "Genesis validators root: {}",
            self.cache.genesis_validators_root
        );
        info!("Fork version: {:?}", self.cache.fork_version);
    }
}

impl StateReader for SszStateReader<'_> {
    type Error = ();

    fn get_randao(&self, epoch: crate::Epoch) -> Result<Option<[u8; 32]>, Self::Error> {
        Ok(self
            .patches
            .get(&(epoch))
            .map(|patch| {
                info!(
                    "Using patch {} for randao for epoch {}, randao: {:?}",
                    epoch - 1,
                    epoch,
                    patch.randao_next
                );
                patch.randao_next
            })
            .or(Some(self.cache.randao)))
    }

    fn aggregate_validator_keys_and_balance(
        &self,
        indices: impl IntoIterator<Item = usize>,
    ) -> Result<(Vec<PublicKey>, u64), Self::Error> {
        let mut bal_acc = 0;
<<<<<<< HEAD
        for idx in indices.iter() {
            let ValidatorInfo {
                pubkey: pk,
                effective_balance: bal,
                ..
            } = &self
                .cache
                .validators
                .get(&(*idx as u64))
                .expect("Validator not found. Cache is incorrectly constructed");
            pk_acc.push(pk.clone());
            bal_acc += bal;
        }
=======
        let pk_acc = indices
            .into_iter()
            .map(|idx| {
                let ValidatorInfo {
                    pubkey,
                    effective_balance,
                    ..
                } = &self.cache.validators[idx];
                bal_acc += effective_balance;

                pubkey.clone()
            })
            .collect();

>>>>>>> 56f5a794
        Ok((pk_acc, bal_acc))
    }

    fn get_validator_activation_and_exit_epochs(
        &self,
        epoch: crate::Epoch,
        validator_index: usize,
    ) -> Result<(u64, u64), Self::Error> {
<<<<<<< HEAD
        if let Some(&ValidatorInfo {
            mut activation_epoch,
            mut exit_epoch,
            ..
        }) = self.cache.validators.get(&(validator_index as u64))
        {
            // replace any activations/exists with their most recent patch updates if any
            for (epoch, patch) in self.patches.iter().filter(|(e, _)| *e <= &epoch) {
                if patch
                    .activations
                    .iter()
                    .filter(|vi| **vi == validator_index as u32)
                    .next_back()
                    .is_some()
                {
                    info!(
                        "validator {} Patched! activation: {} exit: {}",
                        validator_index, activation_epoch, exit_epoch
                    );
                    activation_epoch = *epoch;
                }
                if patch
                    .exits
                    .iter()
                    .filter(|vi| **vi == validator_index as u32)
                    .next_back()
                    .is_some()
                {
                    info!(
                        "validator {} Patched! activation: {} exit: {}",
                        validator_index, activation_epoch, exit_epoch
                    );
                    exit_epoch = *epoch;
                }
=======
        let mut activation = self.cache.validators[validator_index].activation_epoch;
        let mut exit = self.cache.validators[validator_index].exit_epoch;
        // replace any activations/exists with their most recent patch updates if any
        for (epoch, patch) in self.patches.iter().filter(|(e, _)| *e <= &epoch) {
            if patch
                .activations
                .iter()
                .filter(|vi| **vi == validator_index as u32)
                .next_back()
                .is_some()
            {
                info!(
                    "validator {} Patched! activation: {} exit: {}",
                    validator_index, activation, exit
                );
                activation = *epoch;
            }
            if patch
                .exits
                .iter()
                .filter(|vi| **vi == validator_index as u32)
                .next_back()
                .is_some()
            {
                info!(
                    "validator {} Patched! activation: {} exit: {}",
                    validator_index, activation, exit
                );
                exit = *epoch;
>>>>>>> 56f5a794
            }
        }

        Ok((activation, exit))
    }

    fn get_validator_count(&self, epoch: crate::Epoch) -> Result<Option<usize>, Self::Error> {
        let c = self.validators.get(3).unwrap();
        let mut c = u64_from_b256(c, 0);
        for (_, patch) in self.patches.iter().filter(|(e, _)| *e <= &epoch) {
            c += patch.n_deposits_processed as u64;
        }
        Ok(Some(c as usize))
    }

    fn get_total_active_balance(&self, epoch: crate::Epoch) -> Result<u64, Self::Error> {
        self.aggregate_validator_keys_and_balance(self.get_active_validator_indices(epoch)?)
            .map(|x| x.1)
    }

    fn get_active_validator_indices(&self, epoch: crate::Epoch) -> Result<Vec<usize>, Self::Error> {
        Ok((0_usize..self.get_validator_count(epoch)?.unwrap())
            .filter(|validator_index| {
                if let Ok((activation, exit)) =
                    self.get_validator_activation_and_exit_epochs(epoch, *validator_index)
                {
                    activation <= epoch && epoch < exit
                } else {
                    false
                }
            })
            .collect())
    }

    fn genesis_validators_root(&self) -> B256 {
        self.cache.genesis_validators_root
    }

    // TODO(ec2): This needs to be handled for hardforks
    fn fork_version(&self, _epoch: Epoch) -> [u8; 4] {
        self.cache.fork_version
    }
}

/// Slice an 8 byte u64 out of a 32 byte chunk
/// pos gives the position (e.g. first 8 bytes, second 8 bytes, etc.)
fn u64_from_b256(node: &Node, pos: usize) -> u64 {
    u64::from_le_bytes(node[pos * 8..(pos + 1) * 8].try_into().unwrap())
}<|MERGE_RESOLUTION|>--- conflicted
+++ resolved
@@ -104,7 +104,6 @@
             if read_vcount % 50000 == 0 {
                 info!("Validator Cache Construction {}", read_vcount);
             }
-<<<<<<< HEAD
 
             validator_cache.insert(
                 validator_index,
@@ -115,14 +114,6 @@
                     exit_epoch,
                 },
             );
-=======
-            validator_cache.push(ValidatorInfo {
-                pubkey,
-                effective_balance,
-                activation_epoch,
-                exit_epoch,
-            });
->>>>>>> 56f5a794
         }
 
         info!("Validator Cache Construction complete");
@@ -134,11 +125,7 @@
         );
 
         self.cache.validators = validator_cache;
-<<<<<<< HEAD
         self.cache.validator_count = read_vcount as u64;
-=======
-        self.cache.validator_count = v_count;
->>>>>>> 56f5a794
         self.cache.randao = *randao;
         self.cache.genesis_validators_root = genesis_validators_root.into();
         self.cache.fork_version = fork_current_version[0..4].try_into().unwrap();
@@ -174,21 +161,6 @@
         indices: impl IntoIterator<Item = usize>,
     ) -> Result<(Vec<PublicKey>, u64), Self::Error> {
         let mut bal_acc = 0;
-<<<<<<< HEAD
-        for idx in indices.iter() {
-            let ValidatorInfo {
-                pubkey: pk,
-                effective_balance: bal,
-                ..
-            } = &self
-                .cache
-                .validators
-                .get(&(*idx as u64))
-                .expect("Validator not found. Cache is incorrectly constructed");
-            pk_acc.push(pk.clone());
-            bal_acc += bal;
-        }
-=======
         let pk_acc = indices
             .into_iter()
             .map(|idx| {
@@ -196,14 +168,13 @@
                     pubkey,
                     effective_balance,
                     ..
-                } = &self.cache.validators[idx];
+                } = &self.cache.validators[&(idx as u64)];
                 bal_acc += effective_balance;
 
                 pubkey.clone()
             })
             .collect();
 
->>>>>>> 56f5a794
         Ok((pk_acc, bal_acc))
     }
 
@@ -212,44 +183,8 @@
         epoch: crate::Epoch,
         validator_index: usize,
     ) -> Result<(u64, u64), Self::Error> {
-<<<<<<< HEAD
-        if let Some(&ValidatorInfo {
-            mut activation_epoch,
-            mut exit_epoch,
-            ..
-        }) = self.cache.validators.get(&(validator_index as u64))
-        {
-            // replace any activations/exists with their most recent patch updates if any
-            for (epoch, patch) in self.patches.iter().filter(|(e, _)| *e <= &epoch) {
-                if patch
-                    .activations
-                    .iter()
-                    .filter(|vi| **vi == validator_index as u32)
-                    .next_back()
-                    .is_some()
-                {
-                    info!(
-                        "validator {} Patched! activation: {} exit: {}",
-                        validator_index, activation_epoch, exit_epoch
-                    );
-                    activation_epoch = *epoch;
-                }
-                if patch
-                    .exits
-                    .iter()
-                    .filter(|vi| **vi == validator_index as u32)
-                    .next_back()
-                    .is_some()
-                {
-                    info!(
-                        "validator {} Patched! activation: {} exit: {}",
-                        validator_index, activation_epoch, exit_epoch
-                    );
-                    exit_epoch = *epoch;
-                }
-=======
-        let mut activation = self.cache.validators[validator_index].activation_epoch;
-        let mut exit = self.cache.validators[validator_index].exit_epoch;
+        let mut activation = self.cache.validators[&(validator_index as u64)].activation_epoch;
+        let mut exit = self.cache.validators[&(validator_index as u64)].exit_epoch;
         // replace any activations/exists with their most recent patch updates if any
         for (epoch, patch) in self.patches.iter().filter(|(e, _)| *e <= &epoch) {
             if patch
@@ -277,7 +212,6 @@
                     validator_index, activation, exit
                 );
                 exit = *epoch;
->>>>>>> 56f5a794
             }
         }
 
