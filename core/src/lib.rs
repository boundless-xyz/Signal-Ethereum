--- conflicted
+++ resolved
@@ -31,13 +31,8 @@
 
 pub type Epoch = u64;
 pub type Slot = u64;
-<<<<<<< HEAD
 pub type CommitteeIndex = usize;
 pub type ValidatorIndex = usize;
-=======
-type CommitteeIndex = usize;
-type ValidatorIndex = usize;
->>>>>>> 28c99d09
 pub type Root = B256;
 pub type Version = [u8; 4];
 pub type ForkDigest = [u8; 4];
